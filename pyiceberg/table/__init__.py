# Licensed to the Apache Software Foundation (ASF) under one
# or more contributor license agreements.  See the NOTICE file
# distributed with this work for additional information
# regarding copyright ownership.  The ASF licenses this file
# to you under the Apache License, Version 2.0 (the
# "License"); you may not use this file except in compliance
# with the License.  You may obtain a copy of the License at
#
#   http://www.apache.org/licenses/LICENSE-2.0
#
# Unless required by applicable law or agreed to in writing,
# software distributed under the License is distributed on an
# "AS IS" BASIS, WITHOUT WARRANTIES OR CONDITIONS OF ANY
# KIND, either express or implied.  See the License for the
# specific language governing permissions and limitations
# under the License.
from __future__ import annotations

import concurrent
import datetime
import itertools
import uuid
import warnings
from abc import ABC, abstractmethod
from collections import defaultdict
from concurrent.futures import Future
from copy import copy
from dataclasses import dataclass
from enum import Enum
from functools import cached_property, singledispatch
from itertools import chain
from typing import (
    TYPE_CHECKING,
    Any,
    Callable,
    Dict,
    Iterable,
    List,
    Literal,
    Optional,
    Set,
    Tuple,
    TypeVar,
    Union,
)

from pydantic import Field, SerializeAsAny
from sortedcontainers import SortedList
from typing_extensions import Annotated

from pyiceberg.exceptions import CommitFailedException, ResolveError, ValidationError
from pyiceberg.expressions import (
    AlwaysTrue,
    And,
    BooleanExpression,
    EqualTo,
    parser,
    visitors,
)
from pyiceberg.expressions.visitors import _InclusiveMetricsEvaluator, inclusive_projection
from pyiceberg.io import FileIO, OutputFile, load_file_io
from pyiceberg.manifest import (
    POSITIONAL_DELETE_SCHEMA,
    DataFile,
    DataFileContent,
    ManifestContent,
    ManifestEntry,
    ManifestEntryStatus,
    ManifestFile,
    ManifestWriter,
    write_manifest,
    write_manifest_list,
)
from pyiceberg.partitioning import PartitionSpec
from pyiceberg.schema import (
    PartnerAccessor,
    Schema,
    SchemaVisitor,
    SchemaWithPartnerVisitor,
    assign_fresh_schema_ids,
    promote,
    visit,
    visit_with_partner,
)
from pyiceberg.table.metadata import (
    INITIAL_SEQUENCE_NUMBER,
    SUPPORTED_TABLE_FORMAT_VERSION,
    TableMetadata,
    TableMetadataUtil,
)
from pyiceberg.table.name_mapping import (
    NameMapping,
    parse_mapping_from_json,
    update_mapping,
)
from pyiceberg.table.refs import MAIN_BRANCH, SnapshotRef
from pyiceberg.table.snapshots import (
    Operation,
    Snapshot,
    SnapshotLogEntry,
    SnapshotSummaryCollector,
    Summary,
    update_snapshot_summaries,
)
from pyiceberg.table.sorting import SortOrder
from pyiceberg.typedef import (
    EMPTY_DICT,
    IcebergBaseModel,
    IcebergRootModel,
    Identifier,
    KeyDefaultDict,
    Properties,
)
from pyiceberg.types import (
    IcebergType,
    ListType,
    MapType,
    NestedField,
    PrimitiveType,
    StructType,
)
from pyiceberg.utils.bin_packing import ListPacker
from pyiceberg.utils.concurrent import ExecutorFactory
from pyiceberg.utils.datetime import datetime_to_millis

if TYPE_CHECKING:
    import daft
    import pandas as pd
    import pyarrow as pa
    import ray
    from duckdb import DuckDBPyConnection

    from pyiceberg.catalog import Catalog

ALWAYS_TRUE = AlwaysTrue()
TABLE_ROOT_ID = -1

_JAVA_LONG_MAX = 9223372036854775807


def _check_schema(table_schema: Schema, other_schema: "pa.Schema") -> None:
    from pyiceberg.io.pyarrow import _pyarrow_to_schema_without_ids, pyarrow_to_schema

    name_mapping = table_schema.name_mapping
    try:
        task_schema = pyarrow_to_schema(other_schema, name_mapping=name_mapping)
    except ValueError as e:
        other_schema = _pyarrow_to_schema_without_ids(other_schema)
        additional_names = set(other_schema.column_names) - set(table_schema.column_names)
        raise ValueError(
            f"PyArrow table contains more columns: {', '.join(sorted(additional_names))}. Update the schema first (hint, use union_by_name)."
        ) from e

    if table_schema.as_struct() != task_schema.as_struct():
        from rich.console import Console
        from rich.table import Table as RichTable

        console = Console(record=True)

        rich_table = RichTable(show_header=True, header_style="bold")
        rich_table.add_column("")
        rich_table.add_column("Table field")
        rich_table.add_column("Dataframe field")

        for lhs in table_schema.fields:
            try:
                rhs = task_schema.find_field(lhs.field_id)
                rich_table.add_row("✅" if lhs == rhs else "❌", str(lhs), str(rhs))
            except ValueError:
                rich_table.add_row("❌", str(lhs), "Missing")

        console.print(rich_table)
        raise ValueError(f"Mismatch in fields:\n{console.export_text()}")


class TableProperties:
    PARQUET_ROW_GROUP_SIZE_BYTES = "write.parquet.row-group-size-bytes"
    PARQUET_ROW_GROUP_SIZE_BYTES_DEFAULT = 128 * 1024 * 1024  # 128 MB

    PARQUET_ROW_GROUP_LIMIT = "write.parquet.row-group-limit"
    PARQUET_ROW_GROUP_LIMIT_DEFAULT = 128 * 1024 * 1024  # 128 MB

    PARQUET_PAGE_SIZE_BYTES = "write.parquet.page-size-bytes"
    PARQUET_PAGE_SIZE_BYTES_DEFAULT = 1024 * 1024  # 1 MB

    PARQUET_PAGE_ROW_LIMIT = "write.parquet.page-row-limit"
    PARQUET_PAGE_ROW_LIMIT_DEFAULT = 20000

    PARQUET_DICT_SIZE_BYTES = "write.parquet.dict-size-bytes"
    PARQUET_DICT_SIZE_BYTES_DEFAULT = 2 * 1024 * 1024  # 2 MB

    PARQUET_COMPRESSION = "write.parquet.compression-codec"
    PARQUET_COMPRESSION_DEFAULT = "zstd"

    PARQUET_COMPRESSION_LEVEL = "write.parquet.compression-level"
    PARQUET_COMPRESSION_LEVEL_DEFAULT = None

    PARQUET_BLOOM_FILTER_MAX_BYTES = "write.parquet.bloom-filter-max-bytes"
    PARQUET_BLOOM_FILTER_MAX_BYTES_DEFAULT = 1024 * 1024

    PARQUET_BLOOM_FILTER_COLUMN_ENABLED_PREFIX = "write.parquet.bloom-filter-enabled.column"

    DEFAULT_WRITE_METRICS_MODE = "write.metadata.metrics.default"
    DEFAULT_WRITE_METRICS_MODE_DEFAULT = "truncate(16)"

    METRICS_MODE_COLUMN_CONF_PREFIX = "write.metadata.metrics.column"

    DEFAULT_NAME_MAPPING = "schema.name-mapping.default"
    FORMAT_VERSION = "format-version"
    DEFAULT_FORMAT_VERSION = 2

    MANIFEST_TARGET_SIZE_BYTES = "commit.manifest.target-size-bytes"
    MANIFEST_TARGET_SIZE_BYTES_DEFAULT = 8 * 1024 * 1024  # 8 MB

    MANIFEST_MIN_MERGE_COUNT = "commit.manifest.min-count-to-merge"
    MANIFEST_MIN_MERGE_COUNT_DEFAULT = 100

    MANIFEST_MERGE_ENABLED = "commit.manifest-merge.enabled"
    MANIFEST_MERGE_ENABLED_DEFAULT = True


class PropertyUtil:
    @staticmethod
    def property_as_int(properties: Dict[str, str], property_name: str, default: Optional[int] = None) -> Optional[int]:
        if value := properties.get(property_name):
            try:
                return int(value)
            except ValueError as e:
                raise ValueError(f"Could not parse table property {property_name} to an integer: {value}") from e
        else:
            return default

    @staticmethod
    def property_as_bool(properties: Dict[str, str], property_name: str, default: bool) -> bool:
        if value := properties.get(property_name):
            return value.lower() == "true"
        return default


class Transaction:
    _table: Table
    _updates: Tuple[TableUpdate, ...]
    _requirements: Tuple[TableRequirement, ...]

    def __init__(
        self,
        table: Table,
        actions: Optional[Tuple[TableUpdate, ...]] = None,
        requirements: Optional[Tuple[TableRequirement, ...]] = None,
    ):
        self._table = table
        self._updates = actions or ()
        self._requirements = requirements or ()

    def __enter__(self) -> Transaction:
        """Start a transaction to update the table."""
        return self

    def __exit__(self, _: Any, value: Any, traceback: Any) -> None:
        """Close and commit the transaction."""
        fresh_table = self.commit_transaction()
        # Update the new data in place
        self._table.metadata = fresh_table.metadata
        self._table.metadata_location = fresh_table.metadata_location

    def _append_updates(self, *new_updates: TableUpdate) -> Transaction:
        """Append updates to the set of staged updates.

        Args:
            *new_updates: Any new updates.

        Raises:
            ValueError: When the type of update is not unique.

        Returns:
            Transaction object with the new updates appended.
        """
        for new_update in new_updates:
            # explicitly get type of new_update as new_update is an instantiated class
            type_new_update = type(new_update)
            if any(isinstance(update, type_new_update) for update in self._updates):
                raise ValueError(f"Updates in a single commit need to be unique, duplicate: {type_new_update}")
        self._updates = self._updates + new_updates
        return self

    def _append_requirements(self, *new_requirements: TableRequirement) -> Transaction:
        """Append requirements to the set of staged requirements.

        Args:
            *new_requirements: Any new requirements.

        Raises:
            ValueError: When the type of requirement is not unique.

        Returns:
            Transaction object with the new requirements appended.
        """
        for new_requirement in new_requirements:
            # explicitly get type of new_update as requirement is an instantiated class
            type_new_requirement = type(new_requirement)
            if any(isinstance(requirement, type_new_requirement) for requirement in self._requirements):
                raise ValueError(f"Requirements in a single commit need to be unique, duplicate: {type_new_requirement}")
        self._requirements = self._requirements + new_requirements
        return self

    def upgrade_table_version(self, format_version: Literal[1, 2]) -> Transaction:
        """Set the table to a certain version.

        Args:
            format_version: The newly set version.

        Returns:
            The alter table builder.
        """
        if format_version not in {1, 2}:
            raise ValueError(f"Unsupported table format version: {format_version}")

        if format_version < self._table.metadata.format_version:
            raise ValueError(f"Cannot downgrade v{self._table.metadata.format_version} table to v{format_version}")
        if format_version > self._table.metadata.format_version:
            return self._append_updates(UpgradeFormatVersionUpdate(format_version=format_version))
        else:
            return self

    def set_properties(self, **updates: str) -> Transaction:
        """Set properties.

        When a property is already set, it will be overwritten.

        Args:
            updates: The properties set on the table.

        Returns:
            The alter table builder.
        """
        return self._append_updates(SetPropertiesUpdate(updates=updates))

    def add_snapshot(self, snapshot: Snapshot) -> Transaction:
        """Add a new snapshot to the table.

        Returns:
            The transaction with the add-snapshot staged.
        """
        self._append_updates(AddSnapshotUpdate(snapshot=snapshot))
        self._append_requirements(AssertTableUUID(uuid=self._table.metadata.table_uuid))

        return self

    def set_ref_snapshot(
        self,
        snapshot_id: int,
        parent_snapshot_id: Optional[int],
        ref_name: str,
        type: str,
        max_age_ref_ms: Optional[int] = None,
        max_snapshot_age_ms: Optional[int] = None,
        min_snapshots_to_keep: Optional[int] = None,
    ) -> Transaction:
        """Update a ref to a snapshot.

        Returns:
            The transaction with the set-snapshot-ref staged
        """
        self._append_updates(
            SetSnapshotRefUpdate(
                snapshot_id=snapshot_id,
                parent_snapshot_id=parent_snapshot_id,
                ref_name=ref_name,
                type=type,
                max_age_ref_ms=max_age_ref_ms,
                max_snapshot_age_ms=max_snapshot_age_ms,
                min_snapshots_to_keep=min_snapshots_to_keep,
            )
        )

        self._append_requirements(AssertRefSnapshotId(snapshot_id=parent_snapshot_id, ref="main"))
        return self

    def update_schema(self) -> UpdateSchema:
        """Create a new UpdateSchema to alter the columns of this table.

        Returns:
            A new UpdateSchema.
        """
        return UpdateSchema(self._table, self)

    def update_snapshot(self) -> UpdateSnapshot:
        """Create a new UpdateSnapshot to produce a new snapshot for the table.

        Returns:
            A new UpdateSnapshot
        """
        return UpdateSnapshot(self._table, self)

    def remove_properties(self, *removals: str) -> Transaction:
        """Remove properties.

        Args:
            removals: Properties to be removed.

        Returns:
            The alter table builder.
        """
        return self._append_updates(RemovePropertiesUpdate(removals=removals))

    def update_location(self, location: str) -> Transaction:
        """Set the new table location.

        Args:
            location: The new location of the table.

        Returns:
            The alter table builder.
        """
        raise NotImplementedError("Not yet implemented")

    def schema(self) -> Schema:
        try:
            return next(update for update in self._updates if isinstance(update, AddSchemaUpdate)).schema_
        except StopIteration:
            return self._table.schema()

    def commit_transaction(self) -> Table:
        """Commit the changes to the catalog.

        Returns:
            The table with the updates applied.
        """
        # Strip the catalog name
        if len(self._updates) > 0:
            self._table._do_commit(  # pylint: disable=W0212
                updates=self._updates,
                requirements=self._requirements,
            )
            return self._table
        else:
            return self._table


class TableUpdateAction(Enum):
    upgrade_format_version = "upgrade-format-version"
    add_schema = "add-schema"
    set_current_schema = "set-current-schema"
    add_spec = "add-spec"
    set_default_spec = "set-default-spec"
    add_sort_order = "add-sort-order"
    set_default_sort_order = "set-default-sort-order"
    add_snapshot = "add-snapshot"
    set_snapshot_ref = "set-snapshot-ref"
    remove_snapshots = "remove-snapshots"
    remove_snapshot_ref = "remove-snapshot-ref"
    set_location = "set-location"
    set_properties = "set-properties"
    remove_properties = "remove-properties"


class TableUpdate(IcebergBaseModel):
    action: TableUpdateAction


class UpgradeFormatVersionUpdate(TableUpdate):
    action: TableUpdateAction = TableUpdateAction.upgrade_format_version
    format_version: int = Field(alias="format-version")


class AddSchemaUpdate(TableUpdate):
    action: TableUpdateAction = TableUpdateAction.add_schema
    schema_: Schema = Field(alias="schema")
    # This field is required: https://github.com/apache/iceberg/pull/7445
    last_column_id: int = Field(alias="last-column-id")


class SetCurrentSchemaUpdate(TableUpdate):
    action: TableUpdateAction = TableUpdateAction.set_current_schema
    schema_id: int = Field(
        alias="schema-id", description="Schema ID to set as current, or -1 to set last added schema", default=-1
    )


class AddPartitionSpecUpdate(TableUpdate):
    action: TableUpdateAction = TableUpdateAction.add_spec
    spec: PartitionSpec


class SetDefaultSpecUpdate(TableUpdate):
    action: TableUpdateAction = TableUpdateAction.set_default_spec
    spec_id: int = Field(
        alias="spec-id", description="Partition spec ID to set as the default, or -1 to set last added spec", default=-1
    )


class AddSortOrderUpdate(TableUpdate):
    action: TableUpdateAction = TableUpdateAction.add_sort_order
    sort_order: SortOrder = Field(alias="sort-order")


class SetDefaultSortOrderUpdate(TableUpdate):
    action: TableUpdateAction = TableUpdateAction.set_default_sort_order
    sort_order_id: int = Field(
        alias="sort-order-id", description="Sort order ID to set as the default, or -1 to set last added sort order", default=-1
    )


class AddSnapshotUpdate(TableUpdate):
    action: TableUpdateAction = TableUpdateAction.add_snapshot
    snapshot: Snapshot


class SetSnapshotRefUpdate(TableUpdate):
    action: TableUpdateAction = TableUpdateAction.set_snapshot_ref
    ref_name: str = Field(alias="ref-name")
    type: Literal["tag", "branch"]
    snapshot_id: int = Field(alias="snapshot-id")
    max_ref_age_ms: Annotated[Optional[int], Field(alias="max-ref-age-ms", default=None)]
    max_snapshot_age_ms: Annotated[Optional[int], Field(alias="max-snapshot-age-ms", default=None)]
    min_snapshots_to_keep: Annotated[Optional[int], Field(alias="min-snapshots-to-keep", default=None)]


class RemoveSnapshotsUpdate(TableUpdate):
    action: TableUpdateAction = TableUpdateAction.remove_snapshots
    snapshot_ids: List[int] = Field(alias="snapshot-ids")


class RemoveSnapshotRefUpdate(TableUpdate):
    action: TableUpdateAction = TableUpdateAction.remove_snapshot_ref
    ref_name: str = Field(alias="ref-name")


class SetLocationUpdate(TableUpdate):
    action: TableUpdateAction = TableUpdateAction.set_location
    location: str


class SetPropertiesUpdate(TableUpdate):
    action: TableUpdateAction = TableUpdateAction.set_properties
    updates: Dict[str, str]


class RemovePropertiesUpdate(TableUpdate):
    action: TableUpdateAction = TableUpdateAction.remove_properties
    removals: List[str]


class _TableMetadataUpdateContext:
    _updates: List[TableUpdate]

    def __init__(self) -> None:
        self._updates = []

    def add_update(self, update: TableUpdate) -> None:
        self._updates.append(update)

    def is_added_snapshot(self, snapshot_id: int) -> bool:
        return any(
            update.snapshot.snapshot_id == snapshot_id
            for update in self._updates
            if update.action == TableUpdateAction.add_snapshot
        )

    def is_added_schema(self, schema_id: int) -> bool:
        return any(
            update.schema_.schema_id == schema_id for update in self._updates if update.action == TableUpdateAction.add_schema
        )


@singledispatch
def _apply_table_update(update: TableUpdate, base_metadata: TableMetadata, context: _TableMetadataUpdateContext) -> TableMetadata:
    """Apply a table update to the table metadata.

    Args:
        update: The update to be applied.
        base_metadata: The base metadata to be updated.
        context: Contains previous updates and other change tracking information in the current transaction.

    Returns:
        The updated metadata.

    """
    raise NotImplementedError(f"Unsupported table update: {update}")


@_apply_table_update.register(UpgradeFormatVersionUpdate)
def _(update: UpgradeFormatVersionUpdate, base_metadata: TableMetadata, context: _TableMetadataUpdateContext) -> TableMetadata:
    if update.format_version > SUPPORTED_TABLE_FORMAT_VERSION:
        raise ValueError(f"Unsupported table format version: {update.format_version}")
    elif update.format_version < base_metadata.format_version:
        raise ValueError(f"Cannot downgrade v{base_metadata.format_version} table to v{update.format_version}")
    elif update.format_version == base_metadata.format_version:
        return base_metadata

    updated_metadata_data = copy(base_metadata.model_dump())
    updated_metadata_data["format-version"] = update.format_version

    context.add_update(update)
    return TableMetadataUtil.parse_obj(updated_metadata_data)


@_apply_table_update.register(SetPropertiesUpdate)
def _(update: SetPropertiesUpdate, base_metadata: TableMetadata, context: _TableMetadataUpdateContext) -> TableMetadata:
    if len(update.updates) == 0:
        return base_metadata

    properties = dict(base_metadata.properties)
    properties.update(update.updates)

    context.add_update(update)
    return base_metadata.model_copy(update={"properties": properties})


@_apply_table_update.register(RemovePropertiesUpdate)
def _(update: RemovePropertiesUpdate, base_metadata: TableMetadata, context: _TableMetadataUpdateContext) -> TableMetadata:
    if len(update.removals) == 0:
        return base_metadata

    properties = dict(base_metadata.properties)
    for key in update.removals:
        properties.pop(key)

    context.add_update(update)
    return base_metadata.model_copy(update={"properties": properties})


@_apply_table_update.register(AddSchemaUpdate)
def _(update: AddSchemaUpdate, base_metadata: TableMetadata, context: _TableMetadataUpdateContext) -> TableMetadata:
    if update.last_column_id < base_metadata.last_column_id:
        raise ValueError(f"Invalid last column id {update.last_column_id}, must be >= {base_metadata.last_column_id}")

    context.add_update(update)
    return base_metadata.model_copy(
        update={
            "last_column_id": update.last_column_id,
            "schemas": base_metadata.schemas + [update.schema_],
        }
    )


@_apply_table_update.register(SetCurrentSchemaUpdate)
def _(update: SetCurrentSchemaUpdate, base_metadata: TableMetadata, context: _TableMetadataUpdateContext) -> TableMetadata:
    new_schema_id = update.schema_id
    if new_schema_id == -1:
        # The last added schema should be in base_metadata.schemas at this point
        new_schema_id = max(schema.schema_id for schema in base_metadata.schemas)
        if not context.is_added_schema(new_schema_id):
            raise ValueError("Cannot set current schema to last added schema when no schema has been added")

    if new_schema_id == base_metadata.current_schema_id:
        return base_metadata

    schema = base_metadata.schema_by_id(new_schema_id)
    if schema is None:
        raise ValueError(f"Schema with id {new_schema_id} does not exist")

    context.add_update(update)
    return base_metadata.model_copy(update={"current_schema_id": new_schema_id})


@_apply_table_update.register(AddSnapshotUpdate)
def _(update: AddSnapshotUpdate, base_metadata: TableMetadata, context: _TableMetadataUpdateContext) -> TableMetadata:
    if len(base_metadata.schemas) == 0:
        raise ValueError("Attempting to add a snapshot before a schema is added")
    elif len(base_metadata.partition_specs) == 0:
        raise ValueError("Attempting to add a snapshot before a partition spec is added")
    elif len(base_metadata.sort_orders) == 0:
        raise ValueError("Attempting to add a snapshot before a sort order is added")
    elif base_metadata.snapshot_by_id(update.snapshot.snapshot_id) is not None:
        raise ValueError(f"Snapshot with id {update.snapshot.snapshot_id} already exists")
    elif (
        base_metadata.format_version == 2
        and update.snapshot.sequence_number is not None
        and update.snapshot.sequence_number <= base_metadata.last_sequence_number
        and update.snapshot.parent_snapshot_id is not None
    ):
        raise ValueError(
            f"Cannot add snapshot with sequence number {update.snapshot.sequence_number} "
            f"older than last sequence number {base_metadata.last_sequence_number}"
        )

    context.add_update(update)
    return base_metadata.model_copy(
        update={
            "last_updated_ms": update.snapshot.timestamp_ms,
            "last_sequence_number": update.snapshot.sequence_number,
            "snapshots": base_metadata.snapshots + [update.snapshot],
        }
    )


@_apply_table_update.register(SetSnapshotRefUpdate)
def _(update: SetSnapshotRefUpdate, base_metadata: TableMetadata, context: _TableMetadataUpdateContext) -> TableMetadata:
    snapshot_ref = SnapshotRef(
        snapshot_id=update.snapshot_id,
        snapshot_ref_type=update.type,
        min_snapshots_to_keep=update.min_snapshots_to_keep,
        max_snapshot_age_ms=update.max_snapshot_age_ms,
        max_ref_age_ms=update.max_ref_age_ms,
    )

    existing_ref = base_metadata.refs.get(update.ref_name)
    if existing_ref is not None and existing_ref == snapshot_ref:
        return base_metadata

    snapshot = base_metadata.snapshot_by_id(snapshot_ref.snapshot_id)
    if snapshot is None:
        raise ValueError(f"Cannot set {update.ref_name} to unknown snapshot {snapshot_ref.snapshot_id}")

    metadata_updates: Dict[str, Any] = {}
    if context.is_added_snapshot(snapshot_ref.snapshot_id):
        metadata_updates["last_updated_ms"] = snapshot.timestamp_ms

    if update.ref_name == MAIN_BRANCH:
        metadata_updates["current_snapshot_id"] = snapshot_ref.snapshot_id
        if "last_updated_ms" not in metadata_updates:
            metadata_updates["last_updated_ms"] = datetime_to_millis(datetime.datetime.now().astimezone())

        metadata_updates["snapshot_log"] = base_metadata.snapshot_log + [
            SnapshotLogEntry(
                snapshot_id=snapshot_ref.snapshot_id,
                timestamp_ms=metadata_updates["last_updated_ms"],
            )
        ]

    metadata_updates["refs"] = {**base_metadata.refs, update.ref_name: snapshot_ref}
    context.add_update(update)
    return base_metadata.model_copy(update=metadata_updates)


def update_table_metadata(base_metadata: TableMetadata, updates: Tuple[TableUpdate, ...]) -> TableMetadata:
    """Update the table metadata with the given updates in one transaction.

    Args:
        base_metadata: The base metadata to be updated.
        updates: The updates in one transaction.

    Returns:
        The metadata with the updates applied.
    """
    context = _TableMetadataUpdateContext()
    new_metadata = base_metadata

    for update in updates:
        new_metadata = _apply_table_update(update, new_metadata, context)

    return new_metadata.model_copy(deep=True)


class TableRequirement(IcebergBaseModel):
    type: str

    @abstractmethod
    def validate(self, base_metadata: Optional[TableMetadata]) -> None:
        """Validate the requirement against the base metadata.

        Args:
            base_metadata: The base metadata to be validated against.

        Raises:
            CommitFailedException: When the requirement is not met.
        """
        ...


class AssertCreate(TableRequirement):
    """The table must not already exist; used for create transactions."""

    type: Literal["assert-create"] = Field(default="assert-create")

    def validate(self, base_metadata: Optional[TableMetadata]) -> None:
        if base_metadata is not None:
            raise CommitFailedException("Table already exists")


class AssertTableUUID(TableRequirement):
    """The table UUID must match the requirement's `uuid`."""

    type: Literal["assert-table-uuid"] = Field(default="assert-table-uuid")
    uuid: uuid.UUID

    def validate(self, base_metadata: Optional[TableMetadata]) -> None:
        if base_metadata is None:
            raise CommitFailedException("Requirement failed: current table metadata is missing")
        elif self.uuid != base_metadata.table_uuid:
            raise CommitFailedException(f"Table UUID does not match: {self.uuid} != {base_metadata.table_uuid}")


class AssertRefSnapshotId(TableRequirement):
    """The table branch or tag identified by the requirement's `ref` must reference the requirement's `snapshot-id`.

    if `snapshot-id` is `null` or missing, the ref must not already exist.
    """

    type: Literal["assert-ref-snapshot-id"] = Field(default="assert-ref-snapshot-id")
    ref: str = Field(...)
    snapshot_id: Optional[int] = Field(default=None, alias="snapshot-id")

    def validate(self, base_metadata: Optional[TableMetadata]) -> None:
        if base_metadata is None:
            raise CommitFailedException("Requirement failed: current table metadata is missing")
        elif snapshot_ref := base_metadata.refs.get(self.ref):
            ref_type = snapshot_ref.snapshot_ref_type
            if self.snapshot_id is None:
                raise CommitFailedException(f"Requirement failed: {ref_type} {self.ref} was created concurrently")
            elif self.snapshot_id != snapshot_ref.snapshot_id:
                raise CommitFailedException(
                    f"Requirement failed: {ref_type} {self.ref} has changed: expected id {self.snapshot_id}, found {snapshot_ref.snapshot_id}"
                )
        elif self.snapshot_id is not None:
            raise CommitFailedException(f"Requirement failed: branch or tag {self.ref} is missing, expected {self.snapshot_id}")


class AssertLastAssignedFieldId(TableRequirement):
    """The table's last assigned column id must match the requirement's `last-assigned-field-id`."""

    type: Literal["assert-last-assigned-field-id"] = Field(default="assert-last-assigned-field-id")
    last_assigned_field_id: int = Field(..., alias="last-assigned-field-id")

    def validate(self, base_metadata: Optional[TableMetadata]) -> None:
        if base_metadata is None:
            raise CommitFailedException("Requirement failed: current table metadata is missing")
        elif base_metadata.last_column_id != self.last_assigned_field_id:
            raise CommitFailedException(
                f"Requirement failed: last assigned field id has changed: expected {self.last_assigned_field_id}, found {base_metadata.last_column_id}"
            )


class AssertCurrentSchemaId(TableRequirement):
    """The table's current schema id must match the requirement's `current-schema-id`."""

    type: Literal["assert-current-schema-id"] = Field(default="assert-current-schema-id")
    current_schema_id: int = Field(..., alias="current-schema-id")

    def validate(self, base_metadata: Optional[TableMetadata]) -> None:
        if base_metadata is None:
            raise CommitFailedException("Requirement failed: current table metadata is missing")
        elif self.current_schema_id != base_metadata.current_schema_id:
            raise CommitFailedException(
                f"Requirement failed: current schema id has changed: expected {self.current_schema_id}, found {base_metadata.current_schema_id}"
            )


class AssertLastAssignedPartitionId(TableRequirement):
    """The table's last assigned partition id must match the requirement's `last-assigned-partition-id`."""

    type: Literal["assert-last-assigned-partition-id"] = Field(default="assert-last-assigned-partition-id")
    last_assigned_partition_id: int = Field(..., alias="last-assigned-partition-id")

    def validate(self, base_metadata: Optional[TableMetadata]) -> None:
        if base_metadata is None:
            raise CommitFailedException("Requirement failed: current table metadata is missing")
        elif base_metadata.last_partition_id != self.last_assigned_partition_id:
            raise CommitFailedException(
                f"Requirement failed: last assigned partition id has changed: expected {self.last_assigned_partition_id}, found {base_metadata.last_partition_id}"
            )


class AssertDefaultSpecId(TableRequirement):
    """The table's default spec id must match the requirement's `default-spec-id`."""

    type: Literal["assert-default-spec-id"] = Field(default="assert-default-spec-id")
    default_spec_id: int = Field(..., alias="default-spec-id")

    def validate(self, base_metadata: Optional[TableMetadata]) -> None:
        if base_metadata is None:
            raise CommitFailedException("Requirement failed: current table metadata is missing")
        elif self.default_spec_id != base_metadata.default_spec_id:
            raise CommitFailedException(
                f"Requirement failed: default spec id has changed: expected {self.default_spec_id}, found {base_metadata.default_spec_id}"
            )


class AssertDefaultSortOrderId(TableRequirement):
    """The table's default sort order id must match the requirement's `default-sort-order-id`."""

    type: Literal["assert-default-sort-order-id"] = Field(default="assert-default-sort-order-id")
    default_sort_order_id: int = Field(..., alias="default-sort-order-id")

    def validate(self, base_metadata: Optional[TableMetadata]) -> None:
        if base_metadata is None:
            raise CommitFailedException("Requirement failed: current table metadata is missing")
        elif self.default_sort_order_id != base_metadata.default_sort_order_id:
            raise CommitFailedException(
                f"Requirement failed: default sort order id has changed: expected {self.default_sort_order_id}, found {base_metadata.default_sort_order_id}"
            )


class Namespace(IcebergRootModel[List[str]]):
    """Reference to one or more levels of a namespace."""

    root: List[str] = Field(
        ...,
        description='Reference to one or more levels of a namespace',
    )


class TableIdentifier(IcebergBaseModel):
    """Fully Qualified identifier to a table."""

    namespace: Namespace
    name: str


class CommitTableRequest(IcebergBaseModel):
    identifier: TableIdentifier = Field()
    requirements: Tuple[SerializeAsAny[TableRequirement], ...] = Field(default_factory=tuple)
    updates: Tuple[SerializeAsAny[TableUpdate], ...] = Field(default_factory=tuple)


class CommitTableResponse(IcebergBaseModel):
    metadata: TableMetadata
    metadata_location: str = Field(alias="metadata-location")


class Table:
    identifier: Identifier = Field()
    metadata: TableMetadata
    metadata_location: str = Field()
    io: FileIO
    catalog: Catalog

    def __init__(
        self, identifier: Identifier, metadata: TableMetadata, metadata_location: str, io: FileIO, catalog: Catalog
    ) -> None:
        self.identifier = identifier
        self.metadata = metadata
        self.metadata_location = metadata_location
        self.io = io
        self.catalog = catalog

    def transaction(self) -> Transaction:
        return Transaction(self)

    def refresh(self) -> Table:
        """Refresh the current table metadata."""
        fresh = self.catalog.load_table(self.identifier[1:])
        self.metadata = fresh.metadata
        self.io = fresh.io
        self.metadata_location = fresh.metadata_location
        return self

    def name(self) -> Identifier:
        """Return the identifier of this table."""
        return self.identifier

    def scan(
        self,
        row_filter: Union[str, BooleanExpression] = ALWAYS_TRUE,
        selected_fields: Tuple[str, ...] = ("*",),
        case_sensitive: bool = True,
        snapshot_id: Optional[int] = None,
        options: Properties = EMPTY_DICT,
        limit: Optional[int] = None,
    ) -> DataScan:
        return DataScan(
            table=self,
            row_filter=row_filter,
            selected_fields=selected_fields,
            case_sensitive=case_sensitive,
            snapshot_id=snapshot_id,
            options=options,
            limit=limit,
        )

    @property
    def format_version(self) -> Literal[1, 2]:
        return self.metadata.format_version

    def schema(self) -> Schema:
        """Return the schema for this table."""
        return next(schema for schema in self.metadata.schemas if schema.schema_id == self.metadata.current_schema_id)

    def schemas(self) -> Dict[int, Schema]:
        """Return a dict of the schema of this table."""
        return {schema.schema_id: schema for schema in self.metadata.schemas}

    def spec(self) -> PartitionSpec:
        """Return the partition spec of this table."""
        return next(spec for spec in self.metadata.partition_specs if spec.spec_id == self.metadata.default_spec_id)

    def specs(self) -> Dict[int, PartitionSpec]:
        """Return a dict the partition specs this table."""
        return {spec.spec_id: spec for spec in self.metadata.partition_specs}

    def sort_order(self) -> SortOrder:
        """Return the sort order of this table."""
        return next(
            sort_order for sort_order in self.metadata.sort_orders if sort_order.order_id == self.metadata.default_sort_order_id
        )

    def sort_orders(self) -> Dict[int, SortOrder]:
        """Return a dict of the sort orders of this table."""
        return {sort_order.order_id: sort_order for sort_order in self.metadata.sort_orders}

    @property
    def properties(self) -> Dict[str, str]:
        """Properties of the table."""
        return self.metadata.properties

    def location(self) -> str:
        """Return the table's base location."""
        return self.metadata.location

    @property
    def last_sequence_number(self) -> int:
        return self.metadata.last_sequence_number

    def next_sequence_number(self) -> int:
        return self.last_sequence_number + 1 if self.metadata.format_version > 1 else INITIAL_SEQUENCE_NUMBER

    def new_snapshot_id(self) -> int:
        """Generate a new snapshot-id that's not in use."""
        snapshot_id = _generate_snapshot_id()
        while self.snapshot_by_id(snapshot_id) is not None:
            snapshot_id = _generate_snapshot_id()

        return snapshot_id

    def current_snapshot(self) -> Optional[Snapshot]:
        """Get the current snapshot for this table, or None if there is no current snapshot."""
        if self.metadata.current_snapshot_id is not None:
            return self.snapshot_by_id(self.metadata.current_snapshot_id)
        return None

    def snapshot_by_id(self, snapshot_id: int) -> Optional[Snapshot]:
        """Get the snapshot of this table with the given id, or None if there is no matching snapshot."""
        return self.metadata.snapshot_by_id(snapshot_id)

    def snapshot_by_name(self, name: str) -> Optional[Snapshot]:
        """Return the snapshot referenced by the given name or null if no such reference exists."""
        if ref := self.metadata.refs.get(name):
            return self.snapshot_by_id(ref.snapshot_id)
        return None

    def history(self) -> List[SnapshotLogEntry]:
        """Get the snapshot history of this table."""
        return self.metadata.snapshot_log

    def update_schema(self, allow_incompatible_changes: bool = False, case_sensitive: bool = True) -> UpdateSchema:
        """Create a new UpdateSchema to alter the columns of this table.

        Returns:
            A new UpdateSchema.
        """
        return UpdateSchema(self, allow_incompatible_changes=allow_incompatible_changes, case_sensitive=case_sensitive)

    def update_snapshot(self) -> UpdateSnapshot:
        """Create a new UpdateSnapshot to produce a new snapshot for the table.

        Returns:
            A new UpdateSnapshot
        """
        return UpdateSnapshot(self)

    def name_mapping(self) -> Optional[NameMapping]:
        """Return the table's field-id NameMapping."""
        if name_mapping_json := self.properties.get(TableProperties.DEFAULT_NAME_MAPPING):
            return parse_mapping_from_json(name_mapping_json)
        else:
            return None

    def append(self, df: pa.Table) -> None:
        """
        Shorthand API for appending a PyArrow table to the table.

        Args:
            df: The Arrow dataframe that will be appended to overwrite the table
        """
        try:
            import pyarrow as pa
        except ModuleNotFoundError as e:
            raise ModuleNotFoundError("For writes PyArrow needs to be installed") from e

        if not isinstance(df, pa.Table):
            raise ValueError(f"Expected PyArrow table, got: {df}")

        if len(self.spec().fields) > 0:
            raise ValueError("Cannot write to partitioned tables")

<<<<<<< HEAD
        with self.update_snapshot().merge_append() as update_snapshot:
=======
        _check_schema(self.schema(), other_schema=df.schema)

        with self.update_snapshot().fast_append() as update_snapshot:
>>>>>>> b31922fd
            # skip writing data files if the dataframe is empty
            if df.shape[0] > 0:
                data_files = _dataframe_to_data_files(self, write_uuid=update_snapshot.commit_uuid, df=df)
                for data_file in data_files:
                    update_snapshot.append_data_file(data_file)

    def overwrite(self, df: pa.Table, overwrite_filter: BooleanExpression = ALWAYS_TRUE) -> None:
        """
        Shorthand for overwriting the table with a PyArrow table.

        Args:
            df: The Arrow dataframe that will be used to overwrite the table
            overwrite_filter: ALWAYS_TRUE when you overwrite all the data,
                              or a boolean expression in case of a partial overwrite
        """
        try:
            import pyarrow as pa
        except ModuleNotFoundError as e:
            raise ModuleNotFoundError("For writes PyArrow needs to be installed") from e

        if not isinstance(df, pa.Table):
            raise ValueError(f"Expected PyArrow table, got: {df}")

        if overwrite_filter != AlwaysTrue():
            raise NotImplementedError("Cannot overwrite a subset of a table")

        if len(self.spec().fields) > 0:
            raise ValueError("Cannot write to partitioned tables")

        _check_schema(self.schema(), other_schema=df.schema)

        with self.update_snapshot().overwrite() as update_snapshot:
            # skip writing data files if the dataframe is empty
            if df.shape[0] > 0:
                data_files = _dataframe_to_data_files(self, write_uuid=update_snapshot.commit_uuid, df=df)
                for data_file in data_files:
                    update_snapshot.append_data_file(data_file)

    def refs(self) -> Dict[str, SnapshotRef]:
        """Return the snapshot references in the table."""
        return self.metadata.refs

    def _do_commit(self, updates: Tuple[TableUpdate, ...], requirements: Tuple[TableRequirement, ...]) -> None:
        response = self.catalog._commit_table(  # pylint: disable=W0212
            CommitTableRequest(
                identifier=TableIdentifier(namespace=self.identifier[:-1], name=self.identifier[-1]),
                updates=updates,
                requirements=requirements,
            )
        )  # pylint: disable=W0212
        self.metadata = response.metadata
        self.metadata_location = response.metadata_location

    def __eq__(self, other: Any) -> bool:
        """Return the equality of two instances of the Table class."""
        return (
            self.identifier == other.identifier
            and self.metadata == other.metadata
            and self.metadata_location == other.metadata_location
            if isinstance(other, Table)
            else False
        )

    def __repr__(self) -> str:
        """Return the string representation of the Table class."""
        table_name = self.catalog.table_name_from(self.identifier)
        schema_str = ",\n  ".join(str(column) for column in self.schema().columns if self.schema())
        partition_str = f"partition by: [{', '.join(field.name for field in self.spec().fields if self.spec())}]"
        sort_order_str = f"sort order: [{', '.join(str(field) for field in self.sort_order().fields if self.sort_order())}]"
        snapshot_str = f"snapshot: {str(self.current_snapshot()) if self.current_snapshot() else 'null'}"
        result_str = f"{table_name}(\n  {schema_str}\n),\n{partition_str},\n{sort_order_str},\n{snapshot_str}"
        return result_str

    def to_daft(self) -> daft.DataFrame:
        """Read a Daft DataFrame lazily from this Iceberg table.

        Returns:
            daft.DataFrame: Unmaterialized Daft Dataframe created from the Iceberg table
        """
        import daft

        return daft.read_iceberg(self)


class StaticTable(Table):
    """Load a table directly from a metadata file (i.e., without using a catalog)."""

    def refresh(self) -> Table:
        """Refresh the current table metadata."""
        raise NotImplementedError("To be implemented")

    @classmethod
    def from_metadata(cls, metadata_location: str, properties: Properties = EMPTY_DICT) -> StaticTable:
        io = load_file_io(properties=properties, location=metadata_location)
        file = io.new_input(metadata_location)

        from pyiceberg.serializers import FromInputFile

        metadata = FromInputFile.table_metadata(file)

        from pyiceberg.catalog.noop import NoopCatalog

        return cls(
            identifier=("static-table", metadata_location),
            metadata_location=metadata_location,
            metadata=metadata,
            io=load_file_io({**properties, **metadata.properties}),
            catalog=NoopCatalog("static-table"),
        )


def _parse_row_filter(expr: Union[str, BooleanExpression]) -> BooleanExpression:
    """Accept an expression in the form of a BooleanExpression or a string.

    In the case of a string, it will be converted into a unbound BooleanExpression.

    Args:
        expr: Expression as a BooleanExpression or a string.

    Returns: An unbound BooleanExpression.
    """
    return parser.parse(expr) if isinstance(expr, str) else expr


S = TypeVar("S", bound="TableScan", covariant=True)


class TableScan(ABC):
    table: Table
    row_filter: BooleanExpression
    selected_fields: Tuple[str, ...]
    case_sensitive: bool
    snapshot_id: Optional[int]
    options: Properties
    limit: Optional[int]

    def __init__(
        self,
        table: Table,
        row_filter: Union[str, BooleanExpression] = ALWAYS_TRUE,
        selected_fields: Tuple[str, ...] = ("*",),
        case_sensitive: bool = True,
        snapshot_id: Optional[int] = None,
        options: Properties = EMPTY_DICT,
        limit: Optional[int] = None,
    ):
        self.table = table
        self.row_filter = _parse_row_filter(row_filter)
        self.selected_fields = selected_fields
        self.case_sensitive = case_sensitive
        self.snapshot_id = snapshot_id
        self.options = options
        self.limit = limit

    def snapshot(self) -> Optional[Snapshot]:
        if self.snapshot_id:
            return self.table.snapshot_by_id(self.snapshot_id)
        return self.table.current_snapshot()

    def projection(self) -> Schema:
        current_schema = self.table.schema()
        if self.snapshot_id is not None:
            snapshot = self.table.snapshot_by_id(self.snapshot_id)
            if snapshot is not None:
                if snapshot.schema_id is not None:
                    snapshot_schema = self.table.schemas().get(snapshot.schema_id)
                    if snapshot_schema is not None:
                        current_schema = snapshot_schema
                    else:
                        warnings.warn(f"Metadata does not contain schema with id: {snapshot.schema_id}")
            else:
                raise ValueError(f"Snapshot not found: {self.snapshot_id}")

        if "*" in self.selected_fields:
            return current_schema

        return current_schema.select(*self.selected_fields, case_sensitive=self.case_sensitive)

    @abstractmethod
    def plan_files(self) -> Iterable[ScanTask]: ...

    @abstractmethod
    def to_arrow(self) -> pa.Table: ...

    @abstractmethod
    def to_pandas(self, **kwargs: Any) -> pd.DataFrame: ...

    def update(self: S, **overrides: Any) -> S:
        """Create a copy of this table scan with updated fields."""
        return type(self)(**{**self.__dict__, **overrides})

    def use_ref(self: S, name: str) -> S:
        if self.snapshot_id:
            raise ValueError(f"Cannot override ref, already set snapshot id={self.snapshot_id}")
        if snapshot := self.table.snapshot_by_name(name):
            return self.update(snapshot_id=snapshot.snapshot_id)

        raise ValueError(f"Cannot scan unknown ref={name}")

    def select(self: S, *field_names: str) -> S:
        if "*" in self.selected_fields:
            return self.update(selected_fields=field_names)
        return self.update(selected_fields=tuple(set(self.selected_fields).intersection(set(field_names))))

    def filter(self: S, expr: Union[str, BooleanExpression]) -> S:
        return self.update(row_filter=And(self.row_filter, _parse_row_filter(expr)))

    def with_case_sensitive(self: S, case_sensitive: bool = True) -> S:
        return self.update(case_sensitive=case_sensitive)


class ScanTask(ABC):
    pass


@dataclass(init=False)
class FileScanTask(ScanTask):
    file: DataFile
    delete_files: Set[DataFile]
    start: int
    length: int

    def __init__(
        self,
        data_file: DataFile,
        delete_files: Optional[Set[DataFile]] = None,
        start: Optional[int] = None,
        length: Optional[int] = None,
    ) -> None:
        self.file = data_file
        self.delete_files = delete_files or set()
        self.start = start or 0
        self.length = length or data_file.file_size_in_bytes


def _open_manifest(
    io: FileIO,
    manifest: ManifestFile,
    partition_filter: Callable[[DataFile], bool],
    metrics_evaluator: Callable[[DataFile], bool],
) -> List[ManifestEntry]:
    return [
        manifest_entry
        for manifest_entry in manifest.fetch_manifest_entry(io, discard_deleted=True)
        if partition_filter(manifest_entry.data_file) and metrics_evaluator(manifest_entry.data_file)
    ]


def _min_data_file_sequence_number(manifests: List[ManifestFile]) -> int:
    try:
        return min(
            manifest.min_sequence_number or INITIAL_SEQUENCE_NUMBER
            for manifest in manifests
            if manifest.content == ManifestContent.DATA
        )
    except ValueError:
        # In case of an empty iterator
        return INITIAL_SEQUENCE_NUMBER


def _match_deletes_to_data_file(data_entry: ManifestEntry, positional_delete_entries: SortedList[ManifestEntry]) -> Set[DataFile]:
    """Check if the delete file is relevant for the data file.

    Using the column metrics to see if the filename is in the lower and upper bound.

    Args:
        data_entry (ManifestEntry): The manifest entry path of the datafile.
        positional_delete_entries (List[ManifestEntry]): All the candidate positional deletes manifest entries.

    Returns:
        A set of files that are relevant for the data file.
    """
    relevant_entries = positional_delete_entries[positional_delete_entries.bisect_right(data_entry) :]

    if len(relevant_entries) > 0:
        evaluator = _InclusiveMetricsEvaluator(POSITIONAL_DELETE_SCHEMA, EqualTo("file_path", data_entry.data_file.file_path))
        return {
            positional_delete_entry.data_file
            for positional_delete_entry in relevant_entries
            if evaluator.eval(positional_delete_entry.data_file)
        }
    else:
        return set()


class DataScan(TableScan):
    def __init__(
        self,
        table: Table,
        row_filter: Union[str, BooleanExpression] = ALWAYS_TRUE,
        selected_fields: Tuple[str, ...] = ("*",),
        case_sensitive: bool = True,
        snapshot_id: Optional[int] = None,
        options: Properties = EMPTY_DICT,
        limit: Optional[int] = None,
    ):
        super().__init__(table, row_filter, selected_fields, case_sensitive, snapshot_id, options, limit)

    def _build_partition_projection(self, spec_id: int) -> BooleanExpression:
        project = inclusive_projection(self.table.schema(), self.table.specs()[spec_id])
        return project(self.row_filter)

    @cached_property
    def partition_filters(self) -> KeyDefaultDict[int, BooleanExpression]:
        return KeyDefaultDict(self._build_partition_projection)

    def _build_manifest_evaluator(self, spec_id: int) -> Callable[[ManifestFile], bool]:
        spec = self.table.specs()[spec_id]
        return visitors.manifest_evaluator(spec, self.table.schema(), self.partition_filters[spec_id], self.case_sensitive)

    def _build_partition_evaluator(self, spec_id: int) -> Callable[[DataFile], bool]:
        spec = self.table.specs()[spec_id]
        partition_type = spec.partition_type(self.table.schema())
        partition_schema = Schema(*partition_type.fields)
        partition_expr = self.partition_filters[spec_id]

        # The lambda created here is run in multiple threads.
        # So we avoid creating _EvaluatorExpression methods bound to a single
        # shared instance across multiple threads.
        return lambda data_file: visitors.expression_evaluator(partition_schema, partition_expr, self.case_sensitive)(
            data_file.partition
        )

    def _check_sequence_number(self, min_data_sequence_number: int, manifest: ManifestFile) -> bool:
        """Ensure that no manifests are loaded that contain deletes that are older than the data.

        Args:
            min_data_sequence_number (int): The minimal sequence number.
            manifest (ManifestFile): A ManifestFile that can be either data or deletes.

        Returns:
            Boolean indicating if it is either a data file, or a relevant delete file.
        """
        return manifest.content == ManifestContent.DATA or (
            # Not interested in deletes that are older than the data
            manifest.content == ManifestContent.DELETES
            and (manifest.sequence_number or INITIAL_SEQUENCE_NUMBER) >= min_data_sequence_number
        )

    def plan_files(self) -> Iterable[FileScanTask]:
        """Plans the relevant files by filtering on the PartitionSpecs.

        Returns:
            List of FileScanTasks that contain both data and delete files.
        """
        snapshot = self.snapshot()
        if not snapshot:
            return iter([])

        io = self.table.io

        # step 1: filter manifests using partition summaries
        # the filter depends on the partition spec used to write the manifest file, so create a cache of filters for each spec id

        manifest_evaluators: Dict[int, Callable[[ManifestFile], bool]] = KeyDefaultDict(self._build_manifest_evaluator)

        manifests = [
            manifest_file
            for manifest_file in snapshot.manifests(io)
            if manifest_evaluators[manifest_file.partition_spec_id](manifest_file)
        ]

        # step 2: filter the data files in each manifest
        # this filter depends on the partition spec used to write the manifest file

        partition_evaluators: Dict[int, Callable[[DataFile], bool]] = KeyDefaultDict(self._build_partition_evaluator)
        metrics_evaluator = _InclusiveMetricsEvaluator(
            self.table.schema(), self.row_filter, self.case_sensitive, self.options.get("include_empty_files") == "true"
        ).eval

        min_data_sequence_number = _min_data_file_sequence_number(manifests)

        data_entries: List[ManifestEntry] = []
        positional_delete_entries = SortedList(key=lambda entry: entry.data_sequence_number or INITIAL_SEQUENCE_NUMBER)

        executor = ExecutorFactory.get_or_create()
        for manifest_entry in chain(
            *executor.map(
                lambda args: _open_manifest(*args),
                [
                    (
                        io,
                        manifest,
                        partition_evaluators[manifest.partition_spec_id],
                        metrics_evaluator,
                    )
                    for manifest in manifests
                    if self._check_sequence_number(min_data_sequence_number, manifest)
                ],
            )
        ):
            data_file = manifest_entry.data_file
            if data_file.content == DataFileContent.DATA:
                data_entries.append(manifest_entry)
            elif data_file.content == DataFileContent.POSITION_DELETES:
                positional_delete_entries.add(manifest_entry)
            elif data_file.content == DataFileContent.EQUALITY_DELETES:
                raise ValueError("PyIceberg does not yet support equality deletes: https://github.com/apache/iceberg/issues/6568")
            else:
                raise ValueError(f"Unknown DataFileContent ({data_file.content}): {manifest_entry}")

        return [
            FileScanTask(
                data_entry.data_file,
                delete_files=_match_deletes_to_data_file(
                    data_entry,
                    positional_delete_entries,
                ),
            )
            for data_entry in data_entries
        ]

    def to_arrow(self) -> pa.Table:
        from pyiceberg.io.pyarrow import project_table

        return project_table(
            self.plan_files(),
            self.table,
            self.row_filter,
            self.projection(),
            case_sensitive=self.case_sensitive,
            limit=self.limit,
        )

    def to_pandas(self, **kwargs: Any) -> pd.DataFrame:
        return self.to_arrow().to_pandas(**kwargs)

    def to_duckdb(self, table_name: str, connection: Optional[DuckDBPyConnection] = None) -> DuckDBPyConnection:
        import duckdb

        con = connection or duckdb.connect(database=":memory:")
        con.register(table_name, self.to_arrow())

        return con

    def to_ray(self) -> ray.data.dataset.Dataset:
        import ray

        return ray.data.from_arrow(self.to_arrow())


class MoveOperation(Enum):
    First = 1
    Before = 2
    After = 3


@dataclass
class Move:
    field_id: int
    full_name: str
    op: MoveOperation
    other_field_id: Optional[int] = None


class UpdateSchema:
    _table: Optional[Table]
    _schema: Schema
    _last_column_id: itertools.count[int]
    _identifier_field_names: Set[str]

    _adds: Dict[int, List[NestedField]] = {}
    _updates: Dict[int, NestedField] = {}
    _deletes: Set[int] = set()
    _moves: Dict[int, List[Move]] = {}

    _added_name_to_id: Dict[str, int] = {}
    # Part of https://github.com/apache/iceberg/pull/8393
    _id_to_parent: Dict[int, str] = {}
    _allow_incompatible_changes: bool
    _case_sensitive: bool
    _transaction: Optional[Transaction]

    def __init__(
        self,
        table: Optional[Table],
        transaction: Optional[Transaction] = None,
        allow_incompatible_changes: bool = False,
        case_sensitive: bool = True,
        schema: Optional[Schema] = None,
    ) -> None:
        self._table = table

        if isinstance(schema, Schema):
            self._schema = schema
            self._last_column_id = itertools.count(1 + schema.highest_field_id)
        elif table is not None:
            self._schema = table.schema()
            self._last_column_id = itertools.count(1 + table.metadata.last_column_id)
        else:
            raise ValueError("Either provide a table or a schema")

        self._identifier_field_names = self._schema.identifier_field_names()

        self._adds = {}
        self._updates = {}
        self._deletes = set()
        self._moves = {}

        self._added_name_to_id = {}

        def get_column_name(field_id: int) -> str:
            column_name = self._schema.find_column_name(column_id=field_id)
            if column_name is None:
                raise ValueError(f"Could not find field-id: {field_id}")
            return column_name

        self._id_to_parent = {
            field_id: get_column_name(parent_field_id) for field_id, parent_field_id in self._schema._lazy_id_to_parent.items()
        }

        self._allow_incompatible_changes = allow_incompatible_changes
        self._case_sensitive = case_sensitive
        self._transaction = transaction

    def __exit__(self, _: Any, value: Any, traceback: Any) -> None:
        """Close and commit the change."""
        return self.commit()

    def __enter__(self) -> UpdateSchema:
        """Update the table."""
        return self

    def case_sensitive(self, case_sensitive: bool) -> UpdateSchema:
        """Determine if the case of schema needs to be considered when comparing column names.

        Args:
            case_sensitive: When false case is not considered in column name comparisons.

        Returns:
            This for method chaining
        """
        self._case_sensitive = case_sensitive
        return self

    def union_by_name(self, new_schema: Union[Schema, "pa.Schema"]) -> UpdateSchema:
        from pyiceberg.catalog import Catalog

        visit_with_partner(
            Catalog._convert_schema_if_needed(new_schema),
            -1,
            UnionByNameVisitor(update_schema=self, existing_schema=self._schema, case_sensitive=self._case_sensitive),  # type: ignore
            PartnerIdByNameAccessor(partner_schema=self._schema, case_sensitive=self._case_sensitive),
        )
        return self

    def add_column(
        self, path: Union[str, Tuple[str, ...]], field_type: IcebergType, doc: Optional[str] = None, required: bool = False
    ) -> UpdateSchema:
        """Add a new column to a nested struct or Add a new top-level column.

        Because "." may be interpreted as a column path separator or may be used in field names, it
        is not allowed to add nested column by passing in a string. To add to nested structures or
        to add fields with names that contain "." use a tuple instead to indicate the path.

        If type is a nested type, its field IDs are reassigned when added to the existing schema.

        Args:
            path: Name for the new column.
            field_type: Type for the new column.
            doc: Documentation string for the new column.
            required: Whether the new column is required.

        Returns:
            This for method chaining.
        """
        if isinstance(path, str):
            if "." in path:
                raise ValueError(f"Cannot add column with ambiguous name: {path}, provide a tuple instead")
            path = (path,)

        if required and not self._allow_incompatible_changes:
            # Table format version 1 and 2 cannot add required column because there is no initial value
            raise ValueError(f'Incompatible change: cannot add required column: {".".join(path)}')

        name = path[-1]
        parent = path[:-1]

        full_name = ".".join(path)
        parent_full_path = ".".join(parent)
        parent_id: int = TABLE_ROOT_ID

        if len(parent) > 0:
            parent_field = self._schema.find_field(parent_full_path, self._case_sensitive)
            parent_type = parent_field.field_type
            if isinstance(parent_type, MapType):
                parent_field = parent_type.value_field
            elif isinstance(parent_type, ListType):
                parent_field = parent_type.element_field

            if not parent_field.field_type.is_struct:
                raise ValueError(f"Cannot add column '{name}' to non-struct type: {parent_full_path}")

            parent_id = parent_field.field_id

        existing_field = None
        try:
            existing_field = self._schema.find_field(full_name, self._case_sensitive)
        except ValueError:
            pass

        if existing_field is not None and existing_field.field_id not in self._deletes:
            raise ValueError(f"Cannot add column, name already exists: {full_name}")

        # assign new IDs in order
        new_id = self.assign_new_column_id()

        # update tracking for moves
        self._added_name_to_id[full_name] = new_id
        self._id_to_parent[new_id] = parent_full_path

        new_type = assign_fresh_schema_ids(field_type, self.assign_new_column_id)
        field = NestedField(field_id=new_id, name=name, field_type=new_type, required=required, doc=doc)

        if parent_id in self._adds:
            self._adds[parent_id].append(field)
        else:
            self._adds[parent_id] = [field]

        return self

    def delete_column(self, path: Union[str, Tuple[str, ...]]) -> UpdateSchema:
        """Delete a column from a table.

        Args:
            path: The path to the column.

        Returns:
            The UpdateSchema with the delete operation staged.
        """
        name = (path,) if isinstance(path, str) else path
        full_name = ".".join(name)

        field = self._schema.find_field(full_name, case_sensitive=self._case_sensitive)

        if field.field_id in self._adds:
            raise ValueError(f"Cannot delete a column that has additions: {full_name}")
        if field.field_id in self._updates:
            raise ValueError(f"Cannot delete a column that has updates: {full_name}")

        self._deletes.add(field.field_id)

        return self

    def rename_column(self, path_from: Union[str, Tuple[str, ...]], new_name: str) -> UpdateSchema:
        """Update the name of a column.

        Args:
            path_from: The path to the column to be renamed.
            new_name: The new path of the column.

        Returns:
            The UpdateSchema with the rename operation staged.
        """
        path_from = ".".join(path_from) if isinstance(path_from, tuple) else path_from
        field_from = self._schema.find_field(path_from, self._case_sensitive)

        if field_from.field_id in self._deletes:
            raise ValueError(f"Cannot rename a column that will be deleted: {path_from}")

        if updated := self._updates.get(field_from.field_id):
            self._updates[field_from.field_id] = NestedField(
                field_id=updated.field_id,
                name=new_name,
                field_type=updated.field_type,
                doc=updated.doc,
                required=updated.required,
            )
        else:
            self._updates[field_from.field_id] = NestedField(
                field_id=field_from.field_id,
                name=new_name,
                field_type=field_from.field_type,
                doc=field_from.doc,
                required=field_from.required,
            )

        # Lookup the field because of casing
        from_field_correct_casing = self._schema.find_column_name(field_from.field_id)
        if from_field_correct_casing in self._identifier_field_names:
            self._identifier_field_names.remove(from_field_correct_casing)
            new_identifier_path = f"{from_field_correct_casing[: -len(field_from.name)]}{new_name}"
            self._identifier_field_names.add(new_identifier_path)

        return self

    def make_column_optional(self, path: Union[str, Tuple[str, ...]]) -> UpdateSchema:
        """Make a column optional.

        Args:
            path: The path to the field.

        Returns:
            The UpdateSchema with the requirement change staged.
        """
        self._set_column_requirement(path, required=False)
        return self

    def set_identifier_fields(self, *fields: str) -> None:
        self._identifier_field_names = set(fields)

    def _set_column_requirement(self, path: Union[str, Tuple[str, ...]], required: bool) -> None:
        path = (path,) if isinstance(path, str) else path
        name = ".".join(path)

        field = self._schema.find_field(name, self._case_sensitive)

        if (field.required and required) or (field.optional and not required):
            # if the change is a noop, allow it even if allowIncompatibleChanges is false
            return

        if not self._allow_incompatible_changes and required:
            raise ValueError(f"Cannot change column nullability: {name}: optional -> required")

        if field.field_id in self._deletes:
            raise ValueError(f"Cannot update a column that will be deleted: {name}")

        if updated := self._updates.get(field.field_id):
            self._updates[field.field_id] = NestedField(
                field_id=updated.field_id,
                name=updated.name,
                field_type=updated.field_type,
                doc=updated.doc,
                required=required,
            )
        else:
            self._updates[field.field_id] = NestedField(
                field_id=field.field_id,
                name=field.name,
                field_type=field.field_type,
                doc=field.doc,
                required=required,
            )

    def update_column(
        self,
        path: Union[str, Tuple[str, ...]],
        field_type: Optional[IcebergType] = None,
        required: Optional[bool] = None,
        doc: Optional[str] = None,
    ) -> UpdateSchema:
        """Update the type of column.

        Args:
            path: The path to the field.
            field_type: The new type
            required: If the field should be required
            doc: Documentation describing the column

        Returns:
            The UpdateSchema with the type update staged.
        """
        path = (path,) if isinstance(path, str) else path
        full_name = ".".join(path)

        if field_type is None and required is None and doc is None:
            return self

        field = self._schema.find_field(full_name, self._case_sensitive)

        if field.field_id in self._deletes:
            raise ValueError(f"Cannot update a column that will be deleted: {full_name}")

        if field_type is not None:
            if not field.field_type.is_primitive:
                raise ValidationError(f"Cannot change column type: {field.field_type} is not a primitive")

            if not self._allow_incompatible_changes and field.field_type != field_type:
                try:
                    promote(field.field_type, field_type)
                except ResolveError as e:
                    raise ValidationError(f"Cannot change column type: {full_name}: {field.field_type} -> {field_type}") from e

        if updated := self._updates.get(field.field_id):
            self._updates[field.field_id] = NestedField(
                field_id=updated.field_id,
                name=updated.name,
                field_type=field_type or updated.field_type,
                doc=doc or updated.doc,
                required=updated.required,
            )
        else:
            self._updates[field.field_id] = NestedField(
                field_id=field.field_id,
                name=field.name,
                field_type=field_type or field.field_type,
                doc=doc or field.doc,
                required=field.required,
            )

        if required is not None:
            self._set_column_requirement(path, required=required)

        return self

    def _find_for_move(self, name: str) -> Optional[int]:
        try:
            return self._schema.find_field(name, self._case_sensitive).field_id
        except ValueError:
            pass

        return self._added_name_to_id.get(name)

    def _move(self, move: Move) -> None:
        if parent_name := self._id_to_parent.get(move.field_id):
            parent_field = self._schema.find_field(parent_name, case_sensitive=self._case_sensitive)
            if not parent_field.field_type.is_struct:
                raise ValueError(f"Cannot move fields in non-struct type: {parent_field.field_type}")

            if move.op == MoveOperation.After or move.op == MoveOperation.Before:
                if move.other_field_id is None:
                    raise ValueError("Expected other field when performing before/after move")

                if self._id_to_parent.get(move.field_id) != self._id_to_parent.get(move.other_field_id):
                    raise ValueError(f"Cannot move field {move.full_name} to a different struct")

            self._moves[parent_field.field_id] = self._moves.get(parent_field.field_id, []) + [move]
        else:
            # In the top level field
            if move.op == MoveOperation.After or move.op == MoveOperation.Before:
                if move.other_field_id is None:
                    raise ValueError("Expected other field when performing before/after move")

                if other_struct := self._id_to_parent.get(move.other_field_id):
                    raise ValueError(f"Cannot move field {move.full_name} to a different struct: {other_struct}")

            self._moves[TABLE_ROOT_ID] = self._moves.get(TABLE_ROOT_ID, []) + [move]

    def move_first(self, path: Union[str, Tuple[str, ...]]) -> UpdateSchema:
        """Move the field to the first position of the parent struct.

        Args:
            path: The path to the field.

        Returns:
            The UpdateSchema with the move operation staged.
        """
        full_name = ".".join(path) if isinstance(path, tuple) else path

        field_id = self._find_for_move(full_name)

        if field_id is None:
            raise ValueError(f"Cannot move missing column: {full_name}")

        self._move(Move(field_id=field_id, full_name=full_name, op=MoveOperation.First))

        return self

    def move_before(self, path: Union[str, Tuple[str, ...]], before_path: Union[str, Tuple[str, ...]]) -> UpdateSchema:
        """Move the field to before another field.

        Args:
            path: The path to the field.

        Returns:
            The UpdateSchema with the move operation staged.
        """
        full_name = ".".join(path) if isinstance(path, tuple) else path
        field_id = self._find_for_move(full_name)

        if field_id is None:
            raise ValueError(f"Cannot move missing column: {full_name}")

        before_full_name = (
            ".".join(
                before_path,
            )
            if isinstance(before_path, tuple)
            else before_path
        )
        before_field_id = self._find_for_move(before_full_name)

        if before_field_id is None:
            raise ValueError(f"Cannot move {full_name} before missing column: {before_full_name}")

        if field_id == before_field_id:
            raise ValueError(f"Cannot move {full_name} before itself")

        self._move(Move(field_id=field_id, full_name=full_name, other_field_id=before_field_id, op=MoveOperation.Before))

        return self

    def move_after(self, path: Union[str, Tuple[str, ...]], after_name: Union[str, Tuple[str, ...]]) -> UpdateSchema:
        """Move the field to after another field.

        Args:
            path: The path to the field.

        Returns:
            The UpdateSchema with the move operation staged.
        """
        full_name = ".".join(path) if isinstance(path, tuple) else path

        field_id = self._find_for_move(full_name)

        if field_id is None:
            raise ValueError(f"Cannot move missing column: {full_name}")

        after_path = ".".join(after_name) if isinstance(after_name, tuple) else after_name
        after_field_id = self._find_for_move(after_path)

        if after_field_id is None:
            raise ValueError(f"Cannot move {full_name} after missing column: {after_path}")

        if field_id == after_field_id:
            raise ValueError(f"Cannot move {full_name} after itself")

        self._move(Move(field_id=field_id, full_name=full_name, other_field_id=after_field_id, op=MoveOperation.After))

        return self

    def commit(self) -> None:
        """Apply the pending changes and commit."""
        if self._table is None:
            raise ValueError("Requires a table to commit to")

        new_schema = self._apply()

        existing_schema_id = next((schema.schema_id for schema in self._table.metadata.schemas if schema == new_schema), None)

        # Check if it is different current schema ID
        if existing_schema_id != self._table.schema().schema_id:
            requirements = (AssertCurrentSchemaId(current_schema_id=self._schema.schema_id),)
            if existing_schema_id is None:
                last_column_id = max(self._table.metadata.last_column_id, new_schema.highest_field_id)
                updates = (
                    AddSchemaUpdate(schema=new_schema, last_column_id=last_column_id),
                    SetCurrentSchemaUpdate(schema_id=-1),
                )
            else:
                updates = (SetCurrentSchemaUpdate(schema_id=existing_schema_id),)  # type: ignore

            if name_mapping := self._table.name_mapping():
                updated_name_mapping = update_mapping(name_mapping, self._updates, self._adds)
                updates += (  # type: ignore
                    SetPropertiesUpdate(updates={TableProperties.DEFAULT_NAME_MAPPING: updated_name_mapping.model_dump_json()}),
                )

            if self._transaction is not None:
                self._transaction._append_updates(*updates)  # pylint: disable=W0212
                self._transaction._append_requirements(*requirements)  # pylint: disable=W0212
            else:
                self._table._do_commit(updates=updates, requirements=requirements)  # pylint: disable=W0212

    def _apply(self) -> Schema:
        """Apply the pending changes to the original schema and returns the result.

        Returns:
            the result Schema when all pending updates are applied
        """
        struct = visit(self._schema, _ApplyChanges(self._adds, self._updates, self._deletes, self._moves))
        if struct is None:
            # Should never happen
            raise ValueError("Could not apply changes")

        # Check the field-ids
        new_schema = Schema(*struct.fields)
        field_ids = set()
        for name in self._identifier_field_names:
            try:
                field = new_schema.find_field(name, case_sensitive=self._case_sensitive)
            except ValueError as e:
                raise ValueError(
                    f"Cannot find identifier field {name}. In case of deletion, update the identifier fields first."
                ) from e

            field_ids.add(field.field_id)

        next_schema_id = 1 + (max(self._table.schemas().keys()) if self._table is not None else self._schema.schema_id)
        return Schema(*struct.fields, schema_id=next_schema_id, identifier_field_ids=field_ids)

    def assign_new_column_id(self) -> int:
        return next(self._last_column_id)


class _ApplyChanges(SchemaVisitor[Optional[IcebergType]]):
    _adds: Dict[int, List[NestedField]]
    _updates: Dict[int, NestedField]
    _deletes: Set[int]
    _moves: Dict[int, List[Move]]

    def __init__(
        self, adds: Dict[int, List[NestedField]], updates: Dict[int, NestedField], deletes: Set[int], moves: Dict[int, List[Move]]
    ) -> None:
        self._adds = adds
        self._updates = updates
        self._deletes = deletes
        self._moves = moves

    def schema(self, schema: Schema, struct_result: Optional[IcebergType]) -> Optional[IcebergType]:
        added = self._adds.get(TABLE_ROOT_ID)
        moves = self._moves.get(TABLE_ROOT_ID)

        if added is not None or moves is not None:
            if not isinstance(struct_result, StructType):
                raise ValueError(f"Cannot add fields to non-struct: {struct_result}")

            if new_fields := _add_and_move_fields(struct_result.fields, added or [], moves or []):
                return StructType(*new_fields)

        return struct_result

    def struct(self, struct: StructType, field_results: List[Optional[IcebergType]]) -> Optional[IcebergType]:
        has_changes = False
        new_fields = []

        for idx, result_type in enumerate(field_results):
            result_type = field_results[idx]

            # Has been deleted
            if result_type is None:
                has_changes = True
                continue

            field = struct.fields[idx]

            name = field.name
            doc = field.doc
            required = field.required

            # There is an update
            if update := self._updates.get(field.field_id):
                name = update.name
                doc = update.doc
                required = update.required

            if field.name == name and field.field_type == result_type and field.required == required and field.doc == doc:
                new_fields.append(field)
            else:
                has_changes = True
                new_fields.append(
                    NestedField(field_id=field.field_id, name=name, field_type=result_type, required=required, doc=doc)
                )

        if has_changes:
            return StructType(*new_fields)

        return struct

    def field(self, field: NestedField, field_result: Optional[IcebergType]) -> Optional[IcebergType]:
        # the API validates deletes, updates, and additions don't conflict handle deletes
        if field.field_id in self._deletes:
            return None

        # handle updates
        if (update := self._updates.get(field.field_id)) and field.field_type != update.field_type:
            return update.field_type

        if isinstance(field_result, StructType):
            # handle add & moves
            added = self._adds.get(field.field_id)
            moves = self._moves.get(field.field_id)
            if added is not None or moves is not None:
                if not isinstance(field.field_type, StructType):
                    raise ValueError(f"Cannot add fields to non-struct: {field}")

                if new_fields := _add_and_move_fields(field_result.fields, added or [], moves or []):
                    return StructType(*new_fields)

        return field_result

    def list(self, list_type: ListType, element_result: Optional[IcebergType]) -> Optional[IcebergType]:
        element_type = self.field(list_type.element_field, element_result)
        if element_type is None:
            raise ValueError(f"Cannot delete element type from list: {element_result}")

        return ListType(element_id=list_type.element_id, element=element_type, element_required=list_type.element_required)

    def map(
        self, map_type: MapType, key_result: Optional[IcebergType], value_result: Optional[IcebergType]
    ) -> Optional[IcebergType]:
        key_id: int = map_type.key_field.field_id

        if key_id in self._deletes:
            raise ValueError(f"Cannot delete map keys: {map_type}")

        if key_id in self._updates:
            raise ValueError(f"Cannot update map keys: {map_type}")

        if key_id in self._adds:
            raise ValueError(f"Cannot add fields to map keys: {map_type}")

        if map_type.key_type != key_result:
            raise ValueError(f"Cannot alter map keys: {map_type}")

        value_field: NestedField = map_type.value_field
        value_type = self.field(value_field, value_result)
        if value_type is None:
            raise ValueError(f"Cannot delete value type from map: {value_field}")

        return MapType(
            key_id=map_type.key_id,
            key_type=map_type.key_type,
            value_id=map_type.value_id,
            value_type=value_type,
            value_required=map_type.value_required,
        )

    def primitive(self, primitive: PrimitiveType) -> Optional[IcebergType]:
        return primitive


class UnionByNameVisitor(SchemaWithPartnerVisitor[int, bool]):
    update_schema: UpdateSchema
    existing_schema: Schema
    case_sensitive: bool

    def __init__(self, update_schema: UpdateSchema, existing_schema: Schema, case_sensitive: bool) -> None:
        self.update_schema = update_schema
        self.existing_schema = existing_schema
        self.case_sensitive = case_sensitive

    def schema(self, schema: Schema, partner_id: Optional[int], struct_result: bool) -> bool:
        return struct_result

    def struct(self, struct: StructType, partner_id: Optional[int], missing_positions: List[bool]) -> bool:
        if partner_id is None:
            return True

        fields = struct.fields
        partner_struct = self._find_field_type(partner_id)

        if not partner_struct.is_struct:
            raise ValueError(f"Expected a struct, got: {partner_struct}")

        for pos, missing in enumerate(missing_positions):
            if missing:
                self._add_column(partner_id, fields[pos])
            else:
                field = fields[pos]
                if nested_field := partner_struct.field_by_name(field.name, case_sensitive=self.case_sensitive):
                    self._update_column(field, nested_field)

        return False

    def _add_column(self, parent_id: int, field: NestedField) -> None:
        if parent_name := self.existing_schema.find_column_name(parent_id):
            path: Tuple[str, ...] = (parent_name, field.name)
        else:
            path = (field.name,)

        self.update_schema.add_column(path=path, field_type=field.field_type, required=field.required, doc=field.doc)

    def _update_column(self, field: NestedField, existing_field: NestedField) -> None:
        full_name = self.existing_schema.find_column_name(existing_field.field_id)

        if full_name is None:
            raise ValueError(f"Could not find field: {existing_field}")

        if field.optional and existing_field.required:
            self.update_schema.make_column_optional(full_name)

        if field.field_type.is_primitive and field.field_type != existing_field.field_type:
            self.update_schema.update_column(full_name, field_type=field.field_type)

        if field.doc is not None and not field.doc != existing_field.doc:
            self.update_schema.update_column(full_name, doc=field.doc)

    def _find_field_type(self, field_id: int) -> IcebergType:
        if field_id == -1:
            return self.existing_schema.as_struct()
        else:
            return self.existing_schema.find_field(field_id).field_type

    def field(self, field: NestedField, partner_id: Optional[int], field_result: bool) -> bool:
        return partner_id is None

    def list(self, list_type: ListType, list_partner_id: Optional[int], element_missing: bool) -> bool:
        if list_partner_id is None:
            return True

        if element_missing:
            raise ValueError("Error traversing schemas: element is missing, but list is present")

        partner_list_type = self._find_field_type(list_partner_id)
        if not isinstance(partner_list_type, ListType):
            raise ValueError(f"Expected list-type, got: {partner_list_type}")

        self._update_column(list_type.element_field, partner_list_type.element_field)

        return False

    def map(self, map_type: MapType, map_partner_id: Optional[int], key_missing: bool, value_missing: bool) -> bool:
        if map_partner_id is None:
            return True

        if key_missing:
            raise ValueError("Error traversing schemas: key is missing, but map is present")

        if value_missing:
            raise ValueError("Error traversing schemas: value is missing, but map is present")

        partner_map_type = self._find_field_type(map_partner_id)
        if not isinstance(partner_map_type, MapType):
            raise ValueError(f"Expected map-type, got: {partner_map_type}")

        self._update_column(map_type.key_field, partner_map_type.key_field)
        self._update_column(map_type.value_field, partner_map_type.value_field)

        return False

    def primitive(self, primitive: PrimitiveType, primitive_partner_id: Optional[int]) -> bool:
        return primitive_partner_id is None


class PartnerIdByNameAccessor(PartnerAccessor[int]):
    partner_schema: Schema
    case_sensitive: bool

    def __init__(self, partner_schema: Schema, case_sensitive: bool) -> None:
        self.partner_schema = partner_schema
        self.case_sensitive = case_sensitive

    def schema_partner(self, partner: Optional[int]) -> Optional[int]:
        return -1

    def field_partner(self, partner_field_id: Optional[int], field_id: int, field_name: str) -> Optional[int]:
        if partner_field_id is not None:
            if partner_field_id == -1:
                struct = self.partner_schema.as_struct()
            else:
                struct = self.partner_schema.find_field(partner_field_id).field_type
                if not struct.is_struct:
                    raise ValueError(f"Expected StructType: {struct}")

            if field := struct.field_by_name(name=field_name, case_sensitive=self.case_sensitive):
                return field.field_id

        return None

    def list_element_partner(self, partner_list_id: Optional[int]) -> Optional[int]:
        if partner_list_id is not None and (field := self.partner_schema.find_field(partner_list_id)):
            if not isinstance(field.field_type, ListType):
                raise ValueError(f"Expected ListType: {field}")
            return field.field_type.element_field.field_id
        else:
            return None

    def map_key_partner(self, partner_map_id: Optional[int]) -> Optional[int]:
        if partner_map_id is not None and (field := self.partner_schema.find_field(partner_map_id)):
            if not isinstance(field.field_type, MapType):
                raise ValueError(f"Expected MapType: {field}")
            return field.field_type.key_field.field_id
        else:
            return None

    def map_value_partner(self, partner_map_id: Optional[int]) -> Optional[int]:
        if partner_map_id is not None and (field := self.partner_schema.find_field(partner_map_id)):
            if not isinstance(field.field_type, MapType):
                raise ValueError(f"Expected MapType: {field}")
            return field.field_type.value_field.field_id
        else:
            return None


def _add_fields(fields: Tuple[NestedField, ...], adds: Optional[List[NestedField]]) -> Tuple[NestedField, ...]:
    adds = adds or []
    return fields + tuple(adds)


def _move_fields(fields: Tuple[NestedField, ...], moves: List[Move]) -> Tuple[NestedField, ...]:
    reordered = list(copy(fields))
    for move in moves:
        # Find the field that we're about to move
        field = next(field for field in reordered if field.field_id == move.field_id)
        # Remove the field that we're about to move from the list
        reordered = [field for field in reordered if field.field_id != move.field_id]

        if move.op == MoveOperation.First:
            reordered = [field] + reordered
        elif move.op == MoveOperation.Before or move.op == MoveOperation.After:
            other_field_id = move.other_field_id
            other_field_pos = next(i for i, field in enumerate(reordered) if field.field_id == other_field_id)
            if move.op == MoveOperation.Before:
                reordered.insert(other_field_pos, field)
            else:
                reordered.insert(other_field_pos + 1, field)
        else:
            raise ValueError(f"Unknown operation: {move.op}")

    return tuple(reordered)


def _add_and_move_fields(
    fields: Tuple[NestedField, ...], adds: List[NestedField], moves: List[Move]
) -> Optional[Tuple[NestedField, ...]]:
    if len(adds) > 0:
        # always apply adds first so that added fields can be moved
        added = _add_fields(fields, adds)
        if len(moves) > 0:
            return _move_fields(added, moves)
        else:
            return added
    elif len(moves) > 0:
        return _move_fields(fields, moves)
    return None if len(adds) == 0 else tuple(*fields, *adds)


def _generate_snapshot_id() -> int:
    """Generate a new Snapshot ID from a UUID.

    Returns: An 64 bit long
    """
    rnd_uuid = uuid.uuid4()
    snapshot_id = int.from_bytes(
        bytes(lhs ^ rhs for lhs, rhs in zip(rnd_uuid.bytes[0:8], rnd_uuid.bytes[8:16])), byteorder='little', signed=True
    )
    snapshot_id = snapshot_id if snapshot_id >= 0 else snapshot_id * -1

    return snapshot_id


@dataclass(frozen=True)
class WriteTask:
    write_uuid: uuid.UUID
    task_id: int
    df: pa.Table
    sort_order_id: Optional[int] = None

    # Later to be extended with partition information

    def generate_data_file_filename(self, extension: str) -> str:
        # Mimics the behavior in the Java API:
        # https://github.com/apache/iceberg/blob/a582968975dd30ff4917fbbe999f1be903efac02/core/src/main/java/org/apache/iceberg/io/OutputFileFactory.java#L92-L101
        return f"00000-{self.task_id}-{self.write_uuid}.{extension}"


def _new_manifest_path(location: str, num: int, commit_uuid: uuid.UUID) -> str:
    return f'{location}/metadata/{commit_uuid}-m{num}.avro'


def _generate_manifest_list_path(location: str, snapshot_id: int, attempt: int, commit_uuid: uuid.UUID) -> str:
    # Mimics the behavior in Java:
    # https://github.com/apache/iceberg/blob/c862b9177af8e2d83122220764a056f3b96fd00c/core/src/main/java/org/apache/iceberg/SnapshotProducer.java#L491
    return f'{location}/metadata/snap-{snapshot_id}-{attempt}-{commit_uuid}.avro'


def _dataframe_to_data_files(
    table: Table, df: pa.Table, write_uuid: Optional[uuid.UUID] = None, file_schema: Optional[Schema] = None
) -> Iterable[DataFile]:
    """Convert a PyArrow table into a DataFile.

    Returns:
        An iterable that supplies datafiles that represent the table.
    """
    from pyiceberg.io.pyarrow import write_file

    if len(table.spec().fields) > 0:
        raise ValueError("Cannot write to partitioned tables")

    counter = itertools.count(0)
    write_uuid = write_uuid or uuid.uuid4()

    # This is an iter, so we don't have to materialize everything every time
    # This will be more relevant when we start doing partitioned writes
    yield from write_file(table, iter([WriteTask(write_uuid, next(counter), df)]), file_schema=file_schema)


class _SnapshotProducer:
    commit_uuid: uuid.UUID
    _operation: Operation
    _table: Table
    _snapshot_id: int
    _parent_snapshot_id: Optional[int]
    _added_data_files: List[DataFile]
    _transaction: Optional[Transaction]
    _manifest_num_counter: itertools.count[int]

    def __init__(
        self,
        operation: Operation,
        table: Table,
        commit_uuid: Optional[uuid.UUID] = None,
        transaction: Optional[Transaction] = None,
    ) -> None:
        self.commit_uuid = commit_uuid or uuid.uuid4()
        self._operation = operation
        self._table = table
        self._snapshot_id = table.new_snapshot_id()
        # Since we only support the main branch for now
        self._parent_snapshot_id = snapshot.snapshot_id if (snapshot := self._table.current_snapshot()) else None
        self._added_data_files = []
        self._transaction = transaction
        self._manifest_num_counter = itertools.count(0)

    def __enter__(self) -> _SnapshotProducer:
        """Start a transaction to update the table."""
        return self

    def __exit__(self, _: Any, value: Any, traceback: Any) -> None:
        """Close and commit the transaction."""
        self.commit()

    def append_data_file(self, data_file: DataFile) -> _SnapshotProducer:
        self._added_data_files.append(data_file)
        return self

    @abstractmethod
    def _deleted_entries(self) -> List[ManifestEntry]: ...

    @abstractmethod
    def _existing_manifests(self) -> List[ManifestFile]: ...

    def _combine_manifests(
        self, added_manifests: List[ManifestFile], delete_manifests: List[ManifestFile], existing_manifests: List[ManifestFile]
    ) -> List[ManifestFile]:
        return added_manifests + delete_manifests + existing_manifests

    def _manifests(self) -> List[ManifestFile]:
        def _write_added_manifest() -> List[ManifestFile]:
            if self._added_data_files:
                output_file_location = _new_manifest_path(location=self._table.location(), num=0, commit_uuid=self.commit_uuid)
                with write_manifest(
                    format_version=self._table.format_version,
                    spec=self._table.spec(),
                    schema=self._table.schema(),
                    output_file=self._table.io.new_output(output_file_location),
                    snapshot_id=self._snapshot_id,
                ) as writer:
                    for data_file in self._added_data_files:
                        writer.add_entry(
                            ManifestEntry(
                                status=ManifestEntryStatus.ADDED,
                                snapshot_id=self._snapshot_id,
                                data_sequence_number=None,
                                file_sequence_number=None,
                                data_file=data_file,
                            )
                        )
                return [writer.to_manifest_file()]
            else:
                return []

        def _write_delete_manifest() -> List[ManifestFile]:
            # Check if we need to mark the files as deleted
            deleted_entries = self._deleted_entries()
            if len(deleted_entries) > 0:
                output_file_location = _new_manifest_path(location=self._table.location(), num=1, commit_uuid=self.commit_uuid)

                with write_manifest(
                    format_version=self._table.format_version,
                    spec=self._table.spec(),
                    schema=self._table.schema(),
                    output_file=self._table.io.new_output(output_file_location),
                    snapshot_id=self._snapshot_id,
                ) as writer:
                    for delete_entry in deleted_entries:
                        writer.add_entry(delete_entry)
                return [writer.to_manifest_file()]
            else:
                return []

        executor = ExecutorFactory.get_or_create()

        added_manifests = executor.submit(_write_added_manifest)
        delete_manifests = executor.submit(_write_delete_manifest)
        existing_manifests = executor.submit(self._existing_manifests)

        return self._combine_manifests(added_manifests.result(), delete_manifests.result(), existing_manifests.result())

    def _summary(self) -> Summary:
        ssc = SnapshotSummaryCollector()

        for data_file in self._added_data_files:
            ssc.add_file(data_file=data_file)

        previous_snapshot = self._table.snapshot_by_id(self._parent_snapshot_id) if self._parent_snapshot_id is not None else None

        return update_snapshot_summaries(
            summary=Summary(operation=self._operation, **ssc.build()),
            previous_summary=previous_snapshot.summary if previous_snapshot is not None else None,
            truncate_full_table=self._operation == Operation.OVERWRITE,
        )

    def commit(self) -> Snapshot:
        new_manifests = self._manifests()
        next_sequence_number = self._table.next_sequence_number()

        summary = self._summary()

        manifest_list_file_path = _generate_manifest_list_path(
            location=self._table.location(), snapshot_id=self._snapshot_id, attempt=0, commit_uuid=self.commit_uuid
        )
        with write_manifest_list(
            format_version=self._table.metadata.format_version,
            output_file=self._table.io.new_output(manifest_list_file_path),
            snapshot_id=self._snapshot_id,
            parent_snapshot_id=self._parent_snapshot_id,
            sequence_number=next_sequence_number,
        ) as writer:
            writer.add_manifests(new_manifests)

        snapshot = Snapshot(
            snapshot_id=self._snapshot_id,
            parent_snapshot_id=self._parent_snapshot_id,
            manifest_list=manifest_list_file_path,
            sequence_number=next_sequence_number,
            summary=summary,
            schema_id=self._table.schema().schema_id,
        )

        if self._transaction is not None:
            self._transaction.add_snapshot(snapshot=snapshot)
            self._transaction.set_ref_snapshot(
                snapshot_id=self._snapshot_id, parent_snapshot_id=self._parent_snapshot_id, ref_name="main", type="branch"
            )
        else:
            with self._table.transaction() as tx:
                tx.add_snapshot(snapshot=snapshot)
                tx.set_ref_snapshot(
                    snapshot_id=self._snapshot_id, parent_snapshot_id=self._parent_snapshot_id, ref_name="main", type="branch"
                )

        return snapshot

    @property
    def snapshot_id(self) -> int:
        return self._snapshot_id

    def spec(self, spec_id: int) -> PartitionSpec:
        return self._table.specs()[spec_id]

    def new_manifest_writer(self, spec: PartitionSpec) -> ManifestWriter:
        return write_manifest(
            format_version=self._table.format_version,
            spec=spec,
            schema=self._table.schema(),
            output_file=self.new_manifest_output(),
            snapshot_id=self._snapshot_id,
        )

    def new_manifest_output(self) -> OutputFile:
        return self._table.io.new_output(
            _new_manifest_path(
                location=self._table.location(), num=next(self._manifest_num_counter), commit_uuid=self.commit_uuid
            )
        )

    def fetch_manifest_entry(self, manifest: ManifestFile, discard_deleted: bool = True) -> List[ManifestEntry]:
        return manifest.fetch_manifest_entry(io=self._table.io, discard_deleted=discard_deleted)


class MergeAppendFiles(_SnapshotProducer):
    _target_size_bytes: int
    _min_count_to_merge: int
    _merge_enabled: bool

    def __init__(
        self,
        operation: Operation,
        table: Table,
        commit_uuid: Optional[uuid.UUID] = None,
        transaction: Optional[Transaction] = None,
    ) -> None:
        super().__init__(operation, table, commit_uuid, transaction)
        self._target_size_bytes = PropertyUtil.property_as_int(
            self._table.properties, TableProperties.MANIFEST_TARGET_SIZE_BYTES, TableProperties.MANIFEST_TARGET_SIZE_BYTES_DEFAULT
        )  # type: ignore
        self._min_count_to_merge = PropertyUtil.property_as_int(
            self._table.properties, TableProperties.MANIFEST_MIN_MERGE_COUNT, TableProperties.MANIFEST_MIN_MERGE_COUNT_DEFAULT
        )  # type: ignore
        self._merge_enabled = PropertyUtil.property_as_bool(
            self._table.properties, TableProperties.MANIFEST_MERGE_ENABLED, TableProperties.MANIFEST_MERGE_ENABLED_DEFAULT
        )

    def _existing_manifests(self) -> List[ManifestFile]:
        """To determine if there are any existing manifest files."""
        existing_manifests = []

        if self._parent_snapshot_id is not None:
            previous_snapshot = self._table.snapshot_by_id(self._parent_snapshot_id)

            if previous_snapshot is None:
                raise ValueError(f"Snapshot could not be found: {self._parent_snapshot_id}")

            for manifest in previous_snapshot.manifests(io=self._table.io):
                if manifest.has_added_files() or manifest.has_existing_files() or manifest.added_snapshot_id == self._snapshot_id:
                    existing_manifests.append(manifest)

        return existing_manifests

    def _deleted_entries(self) -> List[ManifestEntry]:
        """To determine if we need to record any deleted manifest entries.

        In case of an append, nothing is deleted.
        """
        return []

    def _combine_manifests(
        self, added_manifests: List[ManifestFile], delete_manifests: List[ManifestFile], existing_manifests: List[ManifestFile]
    ) -> List[ManifestFile]:
        unmerged_data_manifests = (
            added_manifests
            + delete_manifests
            + [manifest for manifest in existing_manifests if manifest.content == ManifestContent.DATA]
        )
        # TODO: need to re-consider the name here: manifest containing positional deletes and manifest containing deleted entries
        unmerged_deletes_manifests = [manifest for manifest in existing_manifests if manifest.content == ManifestContent.DELETES]

        data_manifest_merge_manager = _ManifestMergeManager(
            target_size_bytes=self._target_size_bytes,
            min_count_to_merge=self._min_count_to_merge,
            merge_enabled=self._merge_enabled,
            snapshot_producer=self,
        )

        return data_manifest_merge_manager.merge_manifests(unmerged_data_manifests) + unmerged_deletes_manifests


class FastAppendFiles(_SnapshotProducer):
    def _existing_manifests(self) -> List[ManifestFile]:
        """To determine if there are any existing manifest files.

        A fast append will add another ManifestFile to the ManifestList.
        All the existing manifest files are considered existing.
        """
        existing_manifests = []

        if self._parent_snapshot_id is not None:
            previous_snapshot = self._table.snapshot_by_id(self._parent_snapshot_id)

            if previous_snapshot is None:
                raise ValueError(f"Snapshot could not be found: {self._parent_snapshot_id}")

            for manifest in previous_snapshot.manifests(io=self._table.io):
                if manifest.has_added_files() or manifest.has_existing_files() or manifest.added_snapshot_id == self._snapshot_id:
                    existing_manifests.append(manifest)

        return existing_manifests

    def _deleted_entries(self) -> List[ManifestEntry]:
        """To determine if we need to record any deleted manifest entries.

        In case of an append, nothing is deleted.
        """
        return []


class OverwriteFiles(_SnapshotProducer):
    def _existing_manifests(self) -> List[ManifestFile]:
        """To determine if there are any existing manifest files.

        In the of a full overwrite, all the previous manifests are
        considered deleted.
        """
        return []

    def _deleted_entries(self) -> List[ManifestEntry]:
        """To determine if we need to record any deleted entries.

        With a full overwrite all the entries are considered deleted.
        With partial overwrites we have to use the predicate to evaluate
        which entries are affected.
        """
        if self._parent_snapshot_id is not None:
            previous_snapshot = self._table.snapshot_by_id(self._parent_snapshot_id)
            if previous_snapshot is None:
                # This should never happen since you cannot overwrite an empty table
                raise ValueError(f"Could not find the previous snapshot: {self._parent_snapshot_id}")

            executor = ExecutorFactory.get_or_create()

            def _get_entries(manifest: ManifestFile) -> List[ManifestEntry]:
                return [
                    ManifestEntry(
                        status=ManifestEntryStatus.DELETED,
                        snapshot_id=entry.snapshot_id,
                        data_sequence_number=entry.data_sequence_number,
                        file_sequence_number=entry.file_sequence_number,
                        data_file=entry.data_file,
                    )
                    for entry in manifest.fetch_manifest_entry(self._table.io, discard_deleted=True)
                    if entry.data_file.content == DataFileContent.DATA
                ]

            list_of_entries = executor.map(_get_entries, previous_snapshot.manifests(self._table.io))
            return list(chain(*list_of_entries))
        else:
            return []


class UpdateSnapshot:
    _table: Table
    _transaction: Optional[Transaction]

    def __init__(self, table: Table, transaction: Optional[Transaction] = None) -> None:
        self._table = table
        self._transaction = transaction

    def fast_append(self) -> FastAppendFiles:
        return FastAppendFiles(table=self._table, operation=Operation.APPEND, transaction=self._transaction)

    def merge_append(self) -> MergeAppendFiles:
        return MergeAppendFiles(table=self._table, operation=Operation.APPEND, transaction=self._transaction)

    def overwrite(self) -> OverwriteFiles:
        return OverwriteFiles(
            table=self._table,
            operation=Operation.OVERWRITE if self._table.current_snapshot() is not None else Operation.APPEND,
            transaction=self._transaction,
        )


class _ManifestMergeManager:
    _target_size_bytes: int
    _min_count_to_merge: int
    _merge_enabled: bool
    _snapshot_producer: _SnapshotProducer

    def __init__(
        self, target_size_bytes: int, min_count_to_merge: int, merge_enabled: bool, snapshot_producer: _SnapshotProducer
    ) -> None:
        self._target_size_bytes = target_size_bytes
        self._min_count_to_merge = min_count_to_merge
        self._merge_enabled = merge_enabled
        self._snapshot_producer = snapshot_producer

    def _group_by_spec(
        self, first_manifest: ManifestFile, remaining_manifests: List[ManifestFile]
    ) -> Dict[int, List[ManifestFile]]:
        groups = defaultdict(list)
        groups[first_manifest.partition_spec_id].append(first_manifest)
        for manifest in remaining_manifests:
            groups[manifest.partition_spec_id].append(manifest)
        return groups

    def _create_manifest(self, spec_id: int, manifest_bin: List[ManifestFile]) -> ManifestFile:
        # TODO: later check if we need to implement cache:
        #  https://github.com/apache/iceberg/blob/main/core/src/main/java/org/apache/iceberg/ManifestMergeManager.java#L165

        with self._snapshot_producer.new_manifest_writer(spec=self._snapshot_producer.spec(spec_id)) as writer:
            for manifest in manifest_bin:
                for entry in self._snapshot_producer.fetch_manifest_entry(manifest):
                    if entry.status == ManifestEntryStatus.DELETED:
                        #  suppress deletes from previous snapshots. only files deleted by this snapshot
                        #                should be added to the new manifest
                        if entry.snapshot_id == self._snapshot_producer.snapshot_id:
                            writer.add_entry(entry)
                    elif entry.status == ManifestEntryStatus.ADDED and entry.snapshot_id == self._snapshot_producer.snapshot_id:
                        # adds from this snapshot are still adds, otherwise they should be existing
                        writer.add_entry(entry)
                    else:
                        # add all files from the old manifest as existing files
                        writer.add_entry(
                            ManifestEntry(
                                status=ManifestEntryStatus.EXISTING,
                                snapshot_id=entry.snapshot_id,
                                data_sequence_number=entry.data_sequence_number,
                                file_sequence_number=entry.file_sequence_number,
                                data_file=entry.data_file,
                            )
                        )

        return writer.to_manifest_file()

    def _merge_group(self, first_manifest: ManifestFile, spec_id: int, manifests: List[ManifestFile]) -> List[ManifestFile]:
        packer: ListPacker[ManifestFile] = ListPacker(target_weight=self._target_size_bytes, lookback=1, largest_bin_first=False)
        bins: List[List[ManifestFile]] = packer.pack_end(manifests, lambda m: m.manifest_length)

        def merge_bin(manifest_bin: List[ManifestFile]) -> List[ManifestFile]:
            output_manifests = []
            if len(manifest_bin) == 1:
                output_manifests.append(manifest_bin[0])
            elif first_manifest in manifest_bin and len(manifest_bin) < self._min_count_to_merge:
                #  if the bin has the first manifest (the new data files or an appended manifest file)
                #  then only merge it
                #  if the number of manifests is above the minimum count. this is applied only to bins
                #  with an in-memory
                #  manifest so that large manifests don't prevent merging older groups.
                output_manifests.extend(manifest_bin)
            else:
                output_manifests.append(self._create_manifest(spec_id, manifest_bin))

            return output_manifests

        executor = ExecutorFactory.get_or_create()
        futures = [executor.submit(merge_bin, b) for b in bins]

        # for consistent ordering, we need to maintain future order
        futures_index = {f: i for i, f in enumerate(futures)}
        completed_futures: SortedList[Future[List[ManifestFile]]] = SortedList(iterable=[], key=lambda f: futures_index[f])
        for future in concurrent.futures.as_completed(futures):
            completed_futures.add(future)

        bin_results: List[List[ManifestFile]] = [f.result() for f in completed_futures if f.result()]

        return [manifest for bin_result in bin_results for manifest in bin_result]

    def merge_manifests(self, manifests: List[ManifestFile]) -> List[ManifestFile]:
        if not self._merge_enabled or len(manifests) == 0:
            return manifests

        first_manifest = manifests[0]
        remaining_manifests = manifests[1:]
        groups = self._group_by_spec(first_manifest, remaining_manifests)

        merged_manifests = []
        for spec_id in reversed(groups.keys()):
            merged_manifests.extend(self._merge_group(first_manifest, spec_id, groups[spec_id]))

        return merged_manifests<|MERGE_RESOLUTION|>--- conflicted
+++ resolved
@@ -1074,13 +1074,9 @@
         if len(self.spec().fields) > 0:
             raise ValueError("Cannot write to partitioned tables")
 
-<<<<<<< HEAD
+        _check_schema(self.schema(), other_schema=df.schema)
+
         with self.update_snapshot().merge_append() as update_snapshot:
-=======
-        _check_schema(self.schema(), other_schema=df.schema)
-
-        with self.update_snapshot().fast_append() as update_snapshot:
->>>>>>> b31922fd
             # skip writing data files if the dataframe is empty
             if df.shape[0] > 0:
                 data_files = _dataframe_to_data_files(self, write_uuid=update_snapshot.commit_uuid, df=df)
