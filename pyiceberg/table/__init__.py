--- conflicted
+++ resolved
@@ -77,11 +77,14 @@
     TableMetadata,
     TableMetadataUtil,
 )
-<<<<<<< HEAD
+from pyiceberg.table.refs import MAIN_BRANCH, SnapshotRef
+from pyiceberg.table.metadata import (
+    INITIAL_SEQUENCE_NUMBER,
+    SUPPORTED_TABLE_FORMAT_VERSION,
+    TableMetadata,
+    TableMetadataUtil,
+)
 from pyiceberg.table.refs import MAIN_BRANCH, SnapshotRef, SnapshotRefType
-=======
-from pyiceberg.table.refs import MAIN_BRANCH, SnapshotRef
->>>>>>> 0cbb71cb
 from pyiceberg.table.snapshots import Snapshot, SnapshotLogEntry
 from pyiceberg.table.sorting import SortOrder
 from pyiceberg.typedef import (
@@ -334,15 +337,9 @@
     ref_name: str = Field(alias="ref-name")
     type: Literal["tag", "branch"]
     snapshot_id: int = Field(alias="snapshot-id")
-<<<<<<< HEAD
-    max_ref_age_ms: int = Field(alias="max-ref-age-ms")
-    max_snapshot_age_ms: int = Field(alias="max-snapshot-age-ms")
-    min_snapshots_to_keep: int = Field(alias="min-snapshots-to-keep")
-=======
     max_ref_age_ms: Annotated[Optional[int], Field(alias="max-ref-age-ms", default=None)]
     max_snapshot_age_ms: Annotated[Optional[int], Field(alias="max-snapshot-age-ms", default=None)]
     min_snapshots_to_keep: Annotated[Optional[int], Field(alias="min-snapshots-to-keep", default=None)]
->>>>>>> 0cbb71cb
 
 
 class RemoveSnapshotsUpdate(TableUpdate):
@@ -370,15 +367,6 @@
     removals: List[str]
 
 
-<<<<<<< HEAD
-class TableMetadataUpdateContext:
-    updates: List[TableUpdate]
-    last_added_schema_id: Optional[int]
-
-    def __init__(self) -> None:
-        self.updates = []
-        self.last_added_schema_id = None
-=======
 class _TableMetadataUpdateContext:
     _updates: List[TableUpdate]
 
@@ -387,45 +375,28 @@
 
     def add_update(self, update: TableUpdate) -> None:
         self._updates.append(update)
->>>>>>> 0cbb71cb
 
     def is_added_snapshot(self, snapshot_id: int) -> bool:
         return any(
             update.snapshot.snapshot_id == snapshot_id
-<<<<<<< HEAD
-            for update in self.updates
-=======
             for update in self._updates
->>>>>>> 0cbb71cb
             if update.action == TableUpdateAction.add_snapshot
         )
 
     def is_added_schema(self, schema_id: int) -> bool:
         return any(
-<<<<<<< HEAD
-            update.schema_.schema_id == schema_id for update in self.updates if update.action == TableUpdateAction.add_schema
-=======
             update.schema_.schema_id == schema_id for update in self._updates if update.action == TableUpdateAction.add_schema
->>>>>>> 0cbb71cb
         )
 
 
 @singledispatch
-<<<<<<< HEAD
-def apply_table_update(update: TableUpdate, base_metadata: TableMetadata, context: TableMetadataUpdateContext) -> TableMetadata:
-=======
 def _apply_table_update(update: TableUpdate, base_metadata: TableMetadata, context: _TableMetadataUpdateContext) -> TableMetadata:
->>>>>>> 0cbb71cb
     """Apply a table update to the table metadata.
 
     Args:
         update: The update to be applied.
         base_metadata: The base metadata to be updated.
-<<<<<<< HEAD
-        context: Contains previous updates, last_added_snapshot_id and other change tracking information in the current transaction.
-=======
         context: Contains previous updates and other change tracking information in the current transaction.
->>>>>>> 0cbb71cb
 
     Returns:
         The updated metadata.
@@ -434,17 +405,6 @@
     raise NotImplementedError(f"Unsupported table update: {update}")
 
 
-<<<<<<< HEAD
-@apply_table_update.register(UpgradeFormatVersionUpdate)
-def _(update: UpgradeFormatVersionUpdate, base_metadata: TableMetadata, context: TableMetadataUpdateContext) -> TableMetadata:
-    if update.format_version > SUPPORTED_TABLE_FORMAT_VERSION:
-        raise ValueError(f"Unsupported table format version: {update.format_version}")
-
-    if update.format_version < base_metadata.format_version:
-        raise ValueError(f"Cannot downgrade v{base_metadata.format_version} table to v{update.format_version}")
-
-    if update.format_version == base_metadata.format_version:
-=======
 @_apply_table_update.register(UpgradeFormatVersionUpdate)
 def _(update: UpgradeFormatVersionUpdate, base_metadata: TableMetadata, context: _TableMetadataUpdateContext) -> TableMetadata:
     if update.format_version > SUPPORTED_TABLE_FORMAT_VERSION:
@@ -452,103 +412,11 @@
     elif update.format_version < base_metadata.format_version:
         raise ValueError(f"Cannot downgrade v{base_metadata.format_version} table to v{update.format_version}")
     elif update.format_version == base_metadata.format_version:
->>>>>>> 0cbb71cb
         return base_metadata
 
     updated_metadata_data = copy(base_metadata.model_dump())
     updated_metadata_data["format-version"] = update.format_version
 
-<<<<<<< HEAD
-    context.updates.append(update)
-    return TableMetadataUtil.parse_obj(updated_metadata_data)
-
-
-@apply_table_update.register(AddSchemaUpdate)
-def _(update: AddSchemaUpdate, base_metadata: TableMetadata, context: TableMetadataUpdateContext) -> TableMetadata:
-    def reuse_or_create_new_schema_id(new_schema: Schema) -> Tuple[int, bool]:
-        """Reuse schema id if schema already exists, otherwise create a new one.
-
-        Args:
-            new_schema: The new schema to be added.
-
-        Returns:
-            The new schema id and whether the schema already exists.
-        """
-        result_schema_id = base_metadata.current_schema_id
-        for schema in base_metadata.schemas:
-            if schema == new_schema:
-                return schema.schema_id, True
-            elif schema.schema_id >= result_schema_id:
-                result_schema_id = schema.schema_id + 1
-        return result_schema_id, False
-
-    if update.last_column_id < base_metadata.last_column_id:
-        raise ValueError(f"Invalid last column id {update.last_column_id}, must be >= {base_metadata.last_column_id}")
-
-    new_schema_id, schema_found = reuse_or_create_new_schema_id(update.schema_)
-    if schema_found and update.last_column_id == base_metadata.last_column_id:
-        if context.last_added_schema_id is not None and context.is_added_schema(new_schema_id):
-            context.last_added_schema_id = new_schema_id
-        return base_metadata
-
-    updated_metadata_data = copy(base_metadata.model_dump())
-    updated_metadata_data["last-column-id"] = update.last_column_id
-
-    new_schema = (
-        update.schema_
-        if new_schema_id == update.schema_.schema_id
-        else Schema(*update.schema_.fields, schema_id=new_schema_id, identifier_field_ids=update.schema_.identifier_field_ids)
-    )
-
-    if not schema_found:
-        updated_metadata_data["schemas"].append(new_schema.model_dump())
-
-    context.updates.append(update)
-    context.last_added_schema_id = new_schema_id
-    return TableMetadataUtil.parse_obj(updated_metadata_data)
-
-
-@apply_table_update.register(SetCurrentSchemaUpdate)
-def _(update: SetCurrentSchemaUpdate, base_metadata: TableMetadata, context: TableMetadataUpdateContext) -> TableMetadata:
-    if update.schema_id == -1:
-        if context.last_added_schema_id is None:
-            raise ValueError("Cannot set current schema to last added schema when no schema has been added")
-        return apply_table_update(SetCurrentSchemaUpdate(schema_id=context.last_added_schema_id), base_metadata, context)
-
-    if update.schema_id == base_metadata.current_schema_id:
-        return base_metadata
-
-    schema = base_metadata.schemas_by_id.get(update.schema_id)
-    if schema is None:
-        raise ValueError(f"Schema with id {update.schema_id} does not exist")
-
-    updated_metadata_data = copy(base_metadata.model_dump())
-    updated_metadata_data["current-schema-id"] = update.schema_id
-
-    if context.last_added_schema_id is not None and context.last_added_schema_id == update.schema_id:
-        context.updates.append(SetCurrentSchemaUpdate(schema_id=-1))
-    else:
-        context.updates.append(update)
-
-    return TableMetadataUtil.parse_obj(updated_metadata_data)
-
-
-@apply_table_update.register(AddSnapshotUpdate)
-def _(update: AddSnapshotUpdate, base_metadata: TableMetadata, context: TableMetadataUpdateContext) -> TableMetadata:
-    if len(base_metadata.schemas) == 0:
-        raise ValueError("Attempting to add a snapshot before a schema is added")
-
-    if len(base_metadata.partition_specs) == 0:
-        raise ValueError("Attempting to add a snapshot before a partition spec is added")
-
-    if len(base_metadata.sort_orders) == 0:
-        raise ValueError("Attempting to add a snapshot before a sort order is added")
-
-    if base_metadata.snapshots_by_id.get(update.snapshot.snapshot_id) is not None:
-        raise ValueError(f"Snapshot with id {update.snapshot.snapshot_id} already exists")
-
-    if (
-=======
     context.add_update(update)
     return TableMetadataUtil.parse_obj(updated_metadata_data)
 
@@ -598,7 +466,6 @@
     elif base_metadata.snapshot_by_id(update.snapshot.snapshot_id) is not None:
         raise ValueError(f"Snapshot with id {update.snapshot.snapshot_id} already exists")
     elif (
->>>>>>> 0cbb71cb
         base_metadata.format_version == 2
         and update.snapshot.sequence_number is not None
         and update.snapshot.sequence_number <= base_metadata.last_sequence_number
@@ -609,36 +476,6 @@
             f"older than last sequence number {base_metadata.last_sequence_number}"
         )
 
-<<<<<<< HEAD
-    updated_metadata_data = copy(base_metadata.model_dump())
-    updated_metadata_data["last-updated-ms"] = update.snapshot.timestamp_ms
-    updated_metadata_data["last-sequence-number"] = update.snapshot.sequence_number
-    updated_metadata_data["snapshots"].append(update.snapshot.model_dump())
-    context.updates.append(update)
-    return TableMetadataUtil.parse_obj(updated_metadata_data)
-
-
-@apply_table_update.register(SetSnapshotRefUpdate)
-def _(update: SetSnapshotRefUpdate, base_metadata: TableMetadata, context: TableMetadataUpdateContext) -> TableMetadata:
-    if update.type is None:
-        raise ValueError("Snapshot ref type must be set")
-
-    if update.min_snapshots_to_keep is not None and update.type == SnapshotRefType.TAG:
-        raise ValueError("Cannot set min snapshots to keep for branch refs")
-
-    if update.min_snapshots_to_keep is not None and update.min_snapshots_to_keep <= 0:
-        raise ValueError("Minimum snapshots to keep must be >= 0")
-
-    if update.max_snapshot_age_ms is not None and update.type == SnapshotRefType.TAG:
-        raise ValueError("Tags do not support setting maxSnapshotAgeMs")
-
-    if update.max_snapshot_age_ms is not None and update.max_snapshot_age_ms <= 0:
-        raise ValueError("Max snapshot age must be > 0 ms")
-
-    if update.max_ref_age_ms is not None and update.max_ref_age_ms <= 0:
-        raise ValueError("Max ref age must be > 0 ms")
-
-=======
     context.add_update(update)
     return base_metadata.model_copy(
         update={
@@ -651,7 +488,6 @@
 
 @_apply_table_update.register(SetSnapshotRefUpdate)
 def _(update: SetSnapshotRefUpdate, base_metadata: TableMetadata, context: _TableMetadataUpdateContext) -> TableMetadata:
->>>>>>> 0cbb71cb
     snapshot_ref = SnapshotRef(
         snapshot_id=update.snapshot_id,
         snapshot_ref_type=update.type,
@@ -664,32 +500,6 @@
     if existing_ref is not None and existing_ref == snapshot_ref:
         return base_metadata
 
-<<<<<<< HEAD
-    snapshot = base_metadata.snapshots_by_id.get(snapshot_ref.snapshot_id)
-    if snapshot is None:
-        raise ValueError(f"Cannot set {snapshot_ref.ref_name} to unknown snapshot {snapshot_ref.snapshot_id}")
-
-    update_metadata_data = copy(base_metadata.model_dump())
-    update_last_updated_ms = True
-    if context.is_added_snapshot(snapshot_ref.snapshot_id):
-        update_metadata_data["last-updated-ms"] = snapshot.timestamp_ms
-        update_last_updated_ms = False
-
-    if update.ref_name == MAIN_BRANCH:
-        update_metadata_data["current-snapshot-id"] = snapshot_ref.snapshot_id
-        if update_last_updated_ms:
-            update_metadata_data["last-updated-ms"] = datetime_to_millis(datetime.datetime.now().astimezone())
-        update_metadata_data["snapshot-log"].append(
-            SnapshotLogEntry(
-                snapshot_id=snapshot_ref.snapshot_id,
-                timestamp_ms=update_metadata_data["last-updated-ms"],
-            ).model_dump()
-        )
-
-    update_metadata_data["refs"][update.ref_name] = snapshot_ref.model_dump()
-    context.updates.append(update)
-    return TableMetadataUtil.parse_obj(update_metadata_data)
-=======
     snapshot = base_metadata.snapshot_by_id(snapshot_ref.snapshot_id)
     if snapshot is None:
         raise ValueError(f"Cannot set {update.ref_name} to unknown snapshot {snapshot_ref.snapshot_id}")
@@ -713,7 +523,6 @@
     metadata_updates["refs"] = {**base_metadata.refs, update.ref_name: snapshot_ref}
     context.add_update(update)
     return base_metadata.model_copy(update=metadata_updates)
->>>>>>> 0cbb71cb
 
 
 def update_table_metadata(base_metadata: TableMetadata, updates: Tuple[TableUpdate, ...]) -> TableMetadata:
@@ -724,17 +533,6 @@
         updates: The updates in one transaction.
 
     Returns:
-<<<<<<< HEAD
-        The updated metadata.
-    """
-    context = TableMetadataUpdateContext()
-    new_metadata = base_metadata
-
-    for update in updates:
-        new_metadata = apply_table_update(update, new_metadata, context)
-
-    return new_metadata
-=======
         The metadata with the updates applied.
     """
     context = _TableMetadataUpdateContext()
@@ -744,7 +542,6 @@
         new_metadata = _apply_table_update(update, new_metadata, context)
 
     return new_metadata.model_copy(deep=True)
->>>>>>> 0cbb71cb
 
 
 class TableRequirement(IcebergBaseModel):
@@ -993,11 +790,7 @@
 
     def snapshot_by_id(self, snapshot_id: int) -> Optional[Snapshot]:
         """Get the snapshot of this table with the given id, or None if there is no matching snapshot."""
-<<<<<<< HEAD
-        return self.metadata.snapshots_by_id.get(snapshot_id)
-=======
         return self.metadata.snapshot_by_id(snapshot_id)
->>>>>>> 0cbb71cb
 
     def snapshot_by_name(self, name: str) -> Optional[Snapshot]:
         """Return the snapshot referenced by the given name or null if no such reference exists."""
