--- conflicted
+++ resolved
@@ -153,11 +153,7 @@
             output_file=PyArrowFileIO().new_output(tmp_avro_file),
             file_schema=MANIFEST_ENTRY_SCHEMAS[1],
             schema_name="manifest_entry",
-<<<<<<< HEAD
-            schema=MANIFEST_ENTRY_SCHEMAS[2],
-=======
             record_schema=MANIFEST_ENTRY_SCHEMAS[2],
->>>>>>> 88cfe6d0
             metadata=additional_metadata,
         ) as out:
             out.write_block([entry])
