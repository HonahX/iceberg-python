#  Licensed to the Apache Software Foundation (ASF) under one
#  or more contributor license agreements.  See the NOTICE file
#  distributed with this work for additional information
#  regarding copyright ownership.  The ASF licenses this file
#  to you under the Apache License, Version 2.0 (the
#  "License"); you may not use this file except in compliance
#  with the License.  You may obtain a copy of the License at
#
#    http://www.apache.org/licenses/LICENSE-2.0
#
#  Unless required by applicable law or agreed to in writing,
#  software distributed under the License is distributed on an
#  "AS IS" BASIS, WITHOUT WARRANTIES OR CONDITIONS OF ANY
#  KIND, either express or implied.  See the License for the
#  specific language governing permissions and limitations
#  under the License.
from typing import Any, Dict, List
from unittest import mock

import boto3
import pyarrow as pa
import pytest
from moto import mock_aws

from pyiceberg.catalog.glue import GlueCatalog
from pyiceberg.exceptions import (
    NamespaceAlreadyExistsError,
    NamespaceNotEmptyError,
    NoSuchIcebergTableError,
    NoSuchNamespaceError,
    NoSuchPropertyException,
    NoSuchTableError,
    TableAlreadyExistsError,
)
from pyiceberg.io.pyarrow import schema_to_pyarrow
from pyiceberg.partitioning import PartitionField, PartitionSpec
from pyiceberg.schema import Schema
from pyiceberg.transforms import IdentityTransform
from pyiceberg.types import IntegerType
from tests.conftest import BUCKET_NAME, TABLE_METADATA_LOCATION_REGEX


@mock_aws
def test_create_table_with_database_location(
    _glue: boto3.client,
    _bucket_initialize: None,
    moto_endpoint_url: str,
    table_schema_nested: Schema,
    database_name: str,
    table_name: str,
) -> None:
    catalog_name = "glue"
    identifier = (database_name, table_name)
    test_catalog = GlueCatalog(catalog_name, **{"s3.endpoint": moto_endpoint_url})
    test_catalog.create_namespace(namespace=database_name, properties={"location": f"s3://{BUCKET_NAME}/{database_name}.db"})
    table = test_catalog.create_table(identifier, table_schema_nested)
    assert table.identifier == (catalog_name,) + identifier
    assert TABLE_METADATA_LOCATION_REGEX.match(table.metadata_location)
    assert test_catalog._parse_metadata_version(table.metadata_location) == 0

    # Ensure schema is also pushed to Glue
    table_info = _glue.get_table(
        DatabaseName=database_name,
        Name=table_name,
    )
    storage_descriptor = table_info["Table"]["StorageDescriptor"]
    columns = storage_descriptor["Columns"]
    assert len(columns) == len(table_schema_nested.fields)
    assert columns[0] == {
        "Name": "foo",
        "Type": "string",
        "Parameters": {"iceberg.field.id": "1", "iceberg.field.optional": "true", "iceberg.field.current": "true"},
    }

    assert storage_descriptor["Location"] == f"s3://{BUCKET_NAME}/{database_name}.db/{table_name}"


@mock_aws
def test_create_v1_table(
    _bucket_initialize: None,
    _glue: boto3.client,
    moto_endpoint_url: str,
    table_schema_nested: Schema,
    database_name: str,
    table_name: str,
) -> None:
    catalog_name = "glue"
    test_catalog = GlueCatalog(catalog_name, **{"s3.endpoint": moto_endpoint_url})
    test_catalog.create_namespace(namespace=database_name, properties={"location": f"s3://{BUCKET_NAME}/{database_name}.db"})
    table = test_catalog.create_table((database_name, table_name), table_schema_nested, properties={"format-version": "1"})
    assert table.format_version == 1

    table_info = _glue.get_table(
        DatabaseName=database_name,
        Name=table_name,
    )

    storage_descriptor = table_info["Table"]["StorageDescriptor"]
    columns = storage_descriptor["Columns"]
    assert len(columns) == len(table_schema_nested.fields)
    assert columns[0] == {
        "Name": "foo",
        "Type": "string",
        "Parameters": {"iceberg.field.id": "1", "iceberg.field.optional": "true", "iceberg.field.current": "true"},
    }

    assert storage_descriptor["Location"] == f"s3://{BUCKET_NAME}/{database_name}.db/{table_name}"


@mock_aws
def test_create_table_with_default_warehouse(
    _bucket_initialize: None, moto_endpoint_url: str, table_schema_nested: Schema, database_name: str, table_name: str
) -> None:
    catalog_name = "glue"
    identifier = (database_name, table_name)
    test_catalog = GlueCatalog(catalog_name, **{"s3.endpoint": moto_endpoint_url, "warehouse": f"s3://{BUCKET_NAME}"})
    test_catalog.create_namespace(namespace=database_name)
    table = test_catalog.create_table(identifier, table_schema_nested)
    assert table.identifier == (catalog_name,) + identifier
    assert TABLE_METADATA_LOCATION_REGEX.match(table.metadata_location)
    assert test_catalog._parse_metadata_version(table.metadata_location) == 0


@mock_aws
def test_create_table_with_given_location(
    _bucket_initialize: None, moto_endpoint_url: str, table_schema_nested: Schema, database_name: str, table_name: str
) -> None:
    catalog_name = "glue"
    identifier = (database_name, table_name)
    test_catalog = GlueCatalog(catalog_name, **{"s3.endpoint": moto_endpoint_url})
    test_catalog.create_namespace(namespace=database_name)
    table = test_catalog.create_table(
        identifier=identifier, schema=table_schema_nested, location=f"s3://{BUCKET_NAME}/{database_name}.db/{table_name}"
    )
    assert table.identifier == (catalog_name,) + identifier
    assert TABLE_METADATA_LOCATION_REGEX.match(table.metadata_location)
    assert test_catalog._parse_metadata_version(table.metadata_location) == 0


@mock_aws
def test_create_table_removes_trailing_slash_in_location(
    _bucket_initialize: None, moto_endpoint_url: str, table_schema_nested: Schema, database_name: str, table_name: str
) -> None:
    catalog_name = "glue"
    identifier = (database_name, table_name)
    test_catalog = GlueCatalog(catalog_name, **{"s3.endpoint": moto_endpoint_url})
    test_catalog.create_namespace(namespace=database_name)
    location = f"s3://{BUCKET_NAME}/{database_name}.db/{table_name}"
    table = test_catalog.create_table(identifier=identifier, schema=table_schema_nested, location=f"{location}/")
    assert table.identifier == (catalog_name,) + identifier
    assert table.location() == location
    assert TABLE_METADATA_LOCATION_REGEX.match(table.metadata_location)
    assert test_catalog._parse_metadata_version(table.metadata_location) == 0


@mock_aws
def test_create_table_with_pyarrow_schema(
    _bucket_initialize: None,
    moto_endpoint_url: str,
    pyarrow_schema_simple_without_ids: pa.Schema,
    database_name: str,
    table_name: str,
) -> None:
    catalog_name = "glue"
    identifier = (database_name, table_name)
    test_catalog = GlueCatalog(catalog_name, **{"s3.endpoint": moto_endpoint_url})
    test_catalog.create_namespace(namespace=database_name)
    table = test_catalog.create_table(
        identifier=identifier,
        schema=pyarrow_schema_simple_without_ids,
        location=f"s3://{BUCKET_NAME}/{database_name}.db/{table_name}",
    )
    assert table.identifier == (catalog_name,) + identifier
    assert TABLE_METADATA_LOCATION_REGEX.match(table.metadata_location)
    assert test_catalog._parse_metadata_version(table.metadata_location) == 0


@mock_aws
def test_create_table_with_no_location(
    _bucket_initialize: None, moto_endpoint_url: str, table_schema_nested: Schema, database_name: str, table_name: str
) -> None:
    catalog_name = "glue"
    identifier = (database_name, table_name)
    test_catalog = GlueCatalog(catalog_name, **{"s3.endpoint": moto_endpoint_url})
    test_catalog.create_namespace(namespace=database_name)
    with pytest.raises(ValueError):
        test_catalog.create_table(identifier=identifier, schema=table_schema_nested)


@mock_aws
def test_create_table_with_strips(
    _bucket_initialize: None, moto_endpoint_url: str, table_schema_nested: Schema, database_name: str, table_name: str
) -> None:
    catalog_name = "glue"
    identifier = (database_name, table_name)
    test_catalog = GlueCatalog(catalog_name, **{"s3.endpoint": moto_endpoint_url})
    test_catalog.create_namespace(namespace=database_name, properties={"location": f"s3://{BUCKET_NAME}/{database_name}.db/"})
    table = test_catalog.create_table(identifier, table_schema_nested)
    assert table.identifier == (catalog_name,) + identifier
    assert TABLE_METADATA_LOCATION_REGEX.match(table.metadata_location)
    assert test_catalog._parse_metadata_version(table.metadata_location) == 0


@mock_aws
def test_create_table_with_strips_bucket_root(
    _bucket_initialize: None, moto_endpoint_url: str, table_schema_nested: Schema, database_name: str, table_name: str
) -> None:
    catalog_name = "glue"
    identifier = (database_name, table_name)
    test_catalog = GlueCatalog("glue", **{"s3.endpoint": moto_endpoint_url, "warehouse": f"s3://{BUCKET_NAME}/"})
    test_catalog.create_namespace(namespace=database_name)
    table_strip = test_catalog.create_table(identifier, table_schema_nested)
    assert table_strip.identifier == (catalog_name,) + identifier
    assert TABLE_METADATA_LOCATION_REGEX.match(table_strip.metadata_location)
    assert test_catalog._parse_metadata_version(table_strip.metadata_location) == 0


@mock_aws
def test_create_table_with_no_database(
    _bucket_initialize: None, moto_endpoint_url: str, table_schema_nested: Schema, database_name: str, table_name: str
) -> None:
    identifier = (database_name, table_name)
    test_catalog = GlueCatalog("glue", **{"s3.endpoint": moto_endpoint_url})
    with pytest.raises(NoSuchNamespaceError):
        test_catalog.create_table(identifier=identifier, schema=table_schema_nested)


@mock_aws
def test_create_table_with_glue_catalog_id(
    _bucket_initialize: None, moto_endpoint_url: str, table_schema_nested: Schema, database_name: str, table_name: str
) -> None:
    catalog_name = "glue"
    catalog_id = "444444444444"
    identifier = (database_name, table_name)
    test_catalog = GlueCatalog(
        catalog_name, **{"s3.endpoint": moto_endpoint_url, "warehouse": f"s3://{BUCKET_NAME}", "glue.id": catalog_id}
    )
    test_catalog.create_namespace(namespace=database_name)
    table = test_catalog.create_table(identifier, table_schema_nested)
    assert table.identifier == (catalog_name,) + identifier
    assert TABLE_METADATA_LOCATION_REGEX.match(table.metadata_location)
    assert test_catalog._parse_metadata_version(table.metadata_location) == 0

    glue = boto3.client("glue")
    databases = glue.get_databases()
    assert databases["DatabaseList"][0]["CatalogId"] == catalog_id


@mock_aws
def test_create_duplicated_table(
    _bucket_initialize: None, moto_endpoint_url: str, table_schema_nested: Schema, database_name: str, table_name: str
) -> None:
    identifier = (database_name, table_name)
    test_catalog = GlueCatalog("glue", **{"s3.endpoint": moto_endpoint_url, "warehouse": f"s3://{BUCKET_NAME}/"})
    test_catalog.create_namespace(namespace=database_name)
    test_catalog.create_table(identifier, table_schema_nested)
    with pytest.raises(TableAlreadyExistsError):
        test_catalog.create_table(identifier, table_schema_nested)


@mock_aws
def test_load_table(
    _bucket_initialize: None, moto_endpoint_url: str, table_schema_nested: Schema, database_name: str, table_name: str
) -> None:
    catalog_name = "glue"
    identifier = (database_name, table_name)
    test_catalog = GlueCatalog(catalog_name, **{"s3.endpoint": moto_endpoint_url, "warehouse": f"s3://{BUCKET_NAME}/"})
    test_catalog.create_namespace(namespace=database_name)
    test_catalog.create_table(identifier, table_schema_nested)
    table = test_catalog.load_table(identifier)
    assert table.identifier == (catalog_name,) + identifier
    assert TABLE_METADATA_LOCATION_REGEX.match(table.metadata_location)
    assert test_catalog._parse_metadata_version(table.metadata_location) == 0


@mock_aws
def test_load_table_from_self_identifier(
    _bucket_initialize: None, moto_endpoint_url: str, table_schema_nested: Schema, database_name: str, table_name: str
) -> None:
    catalog_name = "glue"
    identifier = (database_name, table_name)
    test_catalog = GlueCatalog(catalog_name, **{"s3.endpoint": moto_endpoint_url, "warehouse": f"s3://{BUCKET_NAME}/"})
    test_catalog.create_namespace(namespace=database_name)
    intermediate = test_catalog.create_table(identifier, table_schema_nested)
    table = test_catalog.load_table(intermediate.identifier)
    assert table.identifier == (catalog_name,) + identifier
    assert TABLE_METADATA_LOCATION_REGEX.match(table.metadata_location)


@mock_aws
def test_load_non_exist_table(_bucket_initialize: None, moto_endpoint_url: str, database_name: str, table_name: str) -> None:
    identifier = (database_name, table_name)
    test_catalog = GlueCatalog("glue", **{"s3.endpoint": moto_endpoint_url, "warehouse": f"s3://{BUCKET_NAME}/"})
    test_catalog.create_namespace(namespace=database_name)
    with pytest.raises(NoSuchTableError):
        test_catalog.load_table(identifier)


@mock_aws
def test_drop_table(
    _bucket_initialize: None, moto_endpoint_url: str, table_schema_nested: Schema, database_name: str, table_name: str
) -> None:
    catalog_name = "glue"
    identifier = (database_name, table_name)
    test_catalog = GlueCatalog(catalog_name, **{"s3.endpoint": moto_endpoint_url, "warehouse": f"s3://{BUCKET_NAME}/"})
    test_catalog.create_namespace(namespace=database_name)
    test_catalog.create_table(identifier, table_schema_nested)
    table = test_catalog.load_table(identifier)
    assert table.identifier == (catalog_name,) + identifier
    assert TABLE_METADATA_LOCATION_REGEX.match(table.metadata_location)
    test_catalog.drop_table(identifier)
    with pytest.raises(NoSuchTableError):
        test_catalog.load_table(identifier)


@mock_aws
def test_drop_table_from_self_identifier(
    _bucket_initialize: None, moto_endpoint_url: str, table_schema_nested: Schema, database_name: str, table_name: str
) -> None:
    catalog_name = "glue"
    identifier = (database_name, table_name)
    test_catalog = GlueCatalog(catalog_name, **{"s3.endpoint": moto_endpoint_url, "warehouse": f"s3://{BUCKET_NAME}/"})
    test_catalog.create_namespace(namespace=database_name)
    test_catalog.create_table(identifier, table_schema_nested)
    table = test_catalog.load_table(identifier)
    assert table.identifier == (catalog_name,) + identifier
    assert TABLE_METADATA_LOCATION_REGEX.match(table.metadata_location)
    test_catalog.drop_table(table.identifier)
    with pytest.raises(NoSuchTableError):
        test_catalog.load_table(identifier)
    with pytest.raises(NoSuchTableError):
        test_catalog.load_table(table.identifier)


@mock_aws
def test_drop_non_exist_table(_bucket_initialize: None, moto_endpoint_url: str, database_name: str, table_name: str) -> None:
    identifier = (database_name, table_name)
    test_catalog = GlueCatalog("glue", **{"s3.endpoint": moto_endpoint_url, "warehouse": f"s3://{BUCKET_NAME}/"})
    with pytest.raises(NoSuchTableError):
        test_catalog.drop_table(identifier)


@mock_aws
def test_rename_table(
    _bucket_initialize: None, moto_endpoint_url: str, table_schema_nested: Schema, database_name: str, table_name: str
) -> None:
    catalog_name = "glue"
    new_table_name = f"{table_name}_new"
    identifier = (database_name, table_name)
    new_identifier = (database_name, new_table_name)
    test_catalog = GlueCatalog("glue", **{"s3.endpoint": moto_endpoint_url, "warehouse": f"s3://{BUCKET_NAME}/"})
    test_catalog.create_namespace(namespace=database_name)
    table = test_catalog.create_table(identifier, table_schema_nested)
    assert table.identifier == (catalog_name,) + identifier
    assert TABLE_METADATA_LOCATION_REGEX.match(table.metadata_location)
    assert test_catalog._parse_metadata_version(table.metadata_location) == 0
    test_catalog.rename_table(identifier, new_identifier)
    new_table = test_catalog.load_table(new_identifier)
    assert new_table.identifier == (catalog_name,) + new_identifier
    # the metadata_location should not change
    assert new_table.metadata_location == table.metadata_location
    # old table should be dropped
    with pytest.raises(NoSuchTableError):
        test_catalog.load_table(identifier)


@mock_aws
def test_rename_table_from_self_identifier(
    _bucket_initialize: None, moto_endpoint_url: str, table_schema_nested: Schema, database_name: str, table_name: str
) -> None:
    catalog_name = "glue"
    new_table_name = f"{table_name}_new"
    identifier = (database_name, table_name)
    new_identifier = (database_name, new_table_name)
    test_catalog = GlueCatalog("glue", **{"s3.endpoint": moto_endpoint_url, "warehouse": f"s3://{BUCKET_NAME}/"})
    test_catalog.create_namespace(namespace=database_name)
    table = test_catalog.create_table(identifier, table_schema_nested)
    assert table.identifier == (catalog_name,) + identifier
    assert TABLE_METADATA_LOCATION_REGEX.match(table.metadata_location)
    test_catalog.rename_table(table.identifier, new_identifier)
    new_table = test_catalog.load_table(new_identifier)
    assert new_table.identifier == (catalog_name,) + new_identifier
    # the metadata_location should not change
    assert new_table.metadata_location == table.metadata_location
    # old table should be dropped
    with pytest.raises(NoSuchTableError):
        test_catalog.load_table(identifier)
    with pytest.raises(NoSuchTableError):
        test_catalog.load_table(table.identifier)


@mock_aws
def test_rename_table_no_params(
    _glue: boto3.client, _bucket_initialize: None, moto_endpoint_url: str, database_name: str, table_name: str
) -> None:
    new_database_name = f"{database_name}_new"
    new_table_name = f"{table_name}_new"
    identifier = (database_name, table_name)
    new_identifier = (new_database_name, new_table_name)
    test_catalog = GlueCatalog("glue", **{"s3.endpoint": moto_endpoint_url, "warehouse": f"s3://{BUCKET_NAME}/"})
    test_catalog.create_namespace(namespace=database_name)
    test_catalog.create_namespace(namespace=new_database_name)
    _glue.create_table(
        DatabaseName=database_name,
        TableInput={"Name": table_name, "TableType": "EXTERNAL_TABLE", "Parameters": {"table_type": "iceberg"}},
    )
    with pytest.raises(NoSuchPropertyException):
        test_catalog.rename_table(identifier, new_identifier)


@mock_aws
def test_rename_non_iceberg_table(
    _glue: boto3.client, _bucket_initialize: None, moto_endpoint_url: str, database_name: str, table_name: str
) -> None:
    new_database_name = f"{database_name}_new"
    new_table_name = f"{table_name}_new"
    identifier = (database_name, table_name)
    new_identifier = (new_database_name, new_table_name)
    test_catalog = GlueCatalog("glue", **{"s3.endpoint": moto_endpoint_url, "warehouse": f"s3://{BUCKET_NAME}/"})
    test_catalog.create_namespace(namespace=database_name)
    test_catalog.create_namespace(namespace=new_database_name)
    _glue.create_table(
        DatabaseName=database_name,
        TableInput={
            "Name": table_name,
            "TableType": "EXTERNAL_TABLE",
            "Parameters": {"table_type": "noniceberg", "metadata_location": "test"},
        },
    )
    with pytest.raises(NoSuchIcebergTableError):
        test_catalog.rename_table(identifier, new_identifier)


@mock_aws
def test_list_tables(
    _bucket_initialize: None,
    moto_endpoint_url: str,
    table_schema_nested: Schema,
    database_name: str,
    table_name: str,
    table_list: List[str],
) -> None:
    test_catalog = GlueCatalog("glue", **{"s3.endpoint": moto_endpoint_url, "warehouse": f"s3://{BUCKET_NAME}/"})
    test_catalog.create_namespace(namespace=database_name)
    for table_name in table_list:
        test_catalog.create_table((database_name, table_name), table_schema_nested)
    loaded_table_list = test_catalog.list_tables(database_name)
    for table_name in table_list:
        assert (database_name, table_name) in loaded_table_list


@mock_aws
def test_list_namespaces(_bucket_initialize: None, moto_endpoint_url: str, database_list: List[str]) -> None:
    test_catalog = GlueCatalog("glue", **{"s3.endpoint": moto_endpoint_url})
    for database_name in database_list:
        test_catalog.create_namespace(namespace=database_name)
    loaded_database_list = test_catalog.list_namespaces()
    for database_name in database_list:
        assert (database_name,) in loaded_database_list


@mock_aws
def test_create_namespace_no_properties(_bucket_initialize: None, moto_endpoint_url: str, database_name: str) -> None:
    test_catalog = GlueCatalog("glue", **{"s3.endpoint": moto_endpoint_url})
    test_catalog.create_namespace(namespace=database_name)
    loaded_database_list = test_catalog.list_namespaces()
    assert len(loaded_database_list) == 1
    assert (database_name,) in loaded_database_list
    properties = test_catalog.load_namespace_properties(database_name)
    assert properties == {}


@mock_aws
def test_create_namespace_with_comment_and_location(_bucket_initialize: None, moto_endpoint_url: str, database_name: str) -> None:
    test_location = f"s3://{BUCKET_NAME}/{database_name}.db"
    test_properties = {
        "comment": "this is a test description",
        "location": test_location,
    }
    test_catalog = GlueCatalog("glue", **{"s3.endpoint": moto_endpoint_url})
    test_catalog.create_namespace(namespace=database_name, properties=test_properties)
    loaded_database_list = test_catalog.list_namespaces()
    assert len(loaded_database_list) == 1
    assert (database_name,) in loaded_database_list
    properties = test_catalog.load_namespace_properties(database_name)
    assert properties["comment"] == "this is a test description"
    assert properties["location"] == test_location


@mock_aws
def test_create_duplicated_namespace(_bucket_initialize: None, moto_endpoint_url: str, database_name: str) -> None:
    test_catalog = GlueCatalog("glue", **{"s3.endpoint": moto_endpoint_url})
    test_catalog.create_namespace(namespace=database_name)
    loaded_database_list = test_catalog.list_namespaces()
    assert len(loaded_database_list) == 1
    assert (database_name,) in loaded_database_list
    with pytest.raises(NamespaceAlreadyExistsError):
        test_catalog.create_namespace(namespace=database_name, properties={"test": "test"})


@mock_aws
def test_drop_namespace(_bucket_initialize: None, moto_endpoint_url: str, database_name: str) -> None:
    test_catalog = GlueCatalog("glue", **{"s3.endpoint": moto_endpoint_url})
    test_catalog.create_namespace(namespace=database_name)
    loaded_database_list = test_catalog.list_namespaces()
    assert len(loaded_database_list) == 1
    assert (database_name,) in loaded_database_list
    test_catalog.drop_namespace(database_name)
    loaded_database_list = test_catalog.list_namespaces()
    assert len(loaded_database_list) == 0


@mock_aws
def test_drop_non_empty_namespace(
    _bucket_initialize: None, moto_endpoint_url: str, table_schema_nested: Schema, database_name: str, table_name: str
) -> None:
    identifier = (database_name, table_name)
    test_catalog = GlueCatalog("glue", **{"s3.endpoint": moto_endpoint_url, "warehouse": f"s3://{BUCKET_NAME}/"})
    test_catalog.create_namespace(namespace=database_name)
    test_catalog.create_table(identifier, table_schema_nested)
    assert len(test_catalog.list_tables(database_name)) == 1
    with pytest.raises(NamespaceNotEmptyError):
        test_catalog.drop_namespace(database_name)


@mock_aws
def test_drop_non_exist_namespace(_bucket_initialize: None, moto_endpoint_url: str, database_name: str) -> None:
    test_catalog = GlueCatalog("glue", **{"s3.endpoint": moto_endpoint_url})
    with pytest.raises(NoSuchNamespaceError):
        test_catalog.drop_namespace(database_name)


@mock_aws
def test_load_namespace_properties(_bucket_initialize: None, moto_endpoint_url: str, database_name: str) -> None:
    test_location = f"s3://{BUCKET_NAME}/{database_name}.db"
    test_properties = {
        "comment": "this is a test description",
        "location": test_location,
        "test_property1": "1",
        "test_property2": "2",
        "test_property3": "3",
    }
    test_catalog = GlueCatalog("glue", **{"s3.endpoint": moto_endpoint_url})
    test_catalog.create_namespace(database_name, test_properties)
    listed_properties = test_catalog.load_namespace_properties(database_name)
    for k, v in listed_properties.items():
        assert k in test_properties
        assert v == test_properties[k]


@mock_aws
def test_load_non_exist_namespace_properties(_bucket_initialize: None, moto_endpoint_url: str, database_name: str) -> None:
    test_catalog = GlueCatalog("glue", **{"s3.endpoint": moto_endpoint_url})
    with pytest.raises(NoSuchNamespaceError):
        test_catalog.load_namespace_properties(database_name)


@mock_aws
def test_update_namespace_properties(_bucket_initialize: None, moto_endpoint_url: str, database_name: str) -> None:
    test_properties = {
        "comment": "this is a test description",
        "location": f"s3://{BUCKET_NAME}/{database_name}.db",
        "test_property1": "1",
        "test_property2": "2",
        "test_property3": "3",
    }
    removals = {"test_property1", "test_property2", "test_property3", "should_not_removed"}
    updates = {"test_property4": "4", "test_property5": "5", "comment": "updated test description"}
    test_catalog = GlueCatalog("glue", **{"s3.endpoint": moto_endpoint_url})
    test_catalog.create_namespace(database_name, test_properties)
    update_report = test_catalog.update_namespace_properties(database_name, removals, updates)
    for k in updates.keys():
        assert k in update_report.updated
    for k in removals:
        if k == "should_not_removed":
            assert k in update_report.missing
        else:
            assert k in update_report.removed
    assert "updated test description" == test_catalog.load_namespace_properties(database_name)["comment"]
    test_catalog.drop_namespace(database_name)


@mock_aws
def test_load_empty_namespace_properties(_bucket_initialize: None, moto_endpoint_url: str, database_name: str) -> None:
    test_catalog = GlueCatalog("glue", **{"s3.endpoint": moto_endpoint_url})
    test_catalog.create_namespace(database_name)
    listed_properties = test_catalog.load_namespace_properties(database_name)
    assert listed_properties == {}


@mock_aws
def test_load_default_namespace_properties(_glue, _bucket_initialize: None, moto_endpoint_url: str, database_name: str) -> None:  # type: ignore
    # simulate creating database with default settings through AWS Glue Web Console
    _glue.create_database(DatabaseInput={"Name": database_name})
    test_catalog = GlueCatalog("glue", **{"s3.endpoint": moto_endpoint_url})
    listed_properties = test_catalog.load_namespace_properties(database_name)
    assert listed_properties == {}


@mock_aws
def test_update_namespace_properties_overlap_update_removal(
    _bucket_initialize: None, moto_endpoint_url: str, database_name: str
) -> None:
    test_properties = {
        "comment": "this is a test description",
        "location": f"s3://{BUCKET_NAME}/{database_name}.db",
        "test_property1": "1",
        "test_property2": "2",
        "test_property3": "3",
    }
    removals = {"test_property1", "test_property2", "test_property3", "should_not_removed"}
    updates = {"test_property1": "4", "test_property5": "5", "comment": "updated test description"}
    test_catalog = GlueCatalog("glue", **{"s3.endpoint": moto_endpoint_url})
    test_catalog.create_namespace(database_name, test_properties)
    with pytest.raises(ValueError):
        test_catalog.update_namespace_properties(database_name, removals, updates)
    # should not modify the properties
    assert test_catalog.load_namespace_properties(database_name) == test_properties


@mock_aws
def test_passing_profile_name() -> None:
    session_properties: Dict[str, Any] = {
        "aws_access_key_id": "abc",
        "aws_secret_access_key": "def",
        "aws_session_token": "ghi",
        "region_name": "eu-central-1",
        "profile_name": "sandbox",
        "botocore_session": None,
    }
    test_properties = {"type": "glue"}
    test_properties.update(session_properties)

    with mock.patch("boto3.Session") as mock_session:
        test_catalog = GlueCatalog("glue", **test_properties)

    mock_session.assert_called_with(**session_properties)
    assert test_catalog.glue is mock_session().client()


@mock_aws
def test_commit_table_update_schema(
    _glue: boto3.client,
    _bucket_initialize: None,
    moto_endpoint_url: str,
    table_schema_nested: Schema,
    database_name: str,
    table_name: str,
) -> None:
    catalog_name = "glue"
    identifier = (database_name, table_name)
    test_catalog = GlueCatalog(catalog_name, **{"s3.endpoint": moto_endpoint_url, "warehouse": f"s3://{BUCKET_NAME}"})
    test_catalog.create_namespace(namespace=database_name)
    table = test_catalog.create_table(identifier, table_schema_nested)
    original_table_metadata = table.metadata

    assert TABLE_METADATA_LOCATION_REGEX.match(table.metadata_location)
    assert test_catalog._parse_metadata_version(table.metadata_location) == 0
    assert original_table_metadata.current_schema_id == 0

    transaction = table.transaction()
    update = transaction.update_schema()
    update.add_column(path="b", field_type=IntegerType())
    update.commit()
    transaction.commit_transaction()

    updated_table_metadata = table.metadata

    assert TABLE_METADATA_LOCATION_REGEX.match(table.metadata_location)
    assert test_catalog._parse_metadata_version(table.metadata_location) == 1
    assert updated_table_metadata.current_schema_id == 1
    assert len(updated_table_metadata.schemas) == 2
    new_schema = next(schema for schema in updated_table_metadata.schemas if schema.schema_id == 1)
    assert new_schema
    assert new_schema == update._apply()
    assert new_schema.find_field("b").field_type == IntegerType()

    # Ensure schema is also pushed to Glue
    table_info = _glue.get_table(
        DatabaseName=database_name,
        Name=table_name,
    )
    storage_descriptor = table_info["Table"]["StorageDescriptor"]
    columns = storage_descriptor["Columns"]
    assert len(columns) == len(table_schema_nested.fields) + 1
    assert columns[-1] == {
        "Name": "b",
        "Type": "int",
        "Parameters": {"iceberg.field.id": "18", "iceberg.field.optional": "true", "iceberg.field.current": "true"},
    }
    assert storage_descriptor["Location"] == f"s3://{BUCKET_NAME}/{database_name}.db/{table_name}"


@mock_aws
def test_commit_table_properties(
    _glue: boto3.client,
    _bucket_initialize: None,
    moto_endpoint_url: str,
    table_schema_nested: Schema,
    database_name: str,
    table_name: str,
) -> None:
    catalog_name = "glue"
    identifier = (database_name, table_name)
    test_catalog = GlueCatalog(catalog_name, **{"s3.endpoint": moto_endpoint_url, "warehouse": f"s3://{BUCKET_NAME}"})
    test_catalog.create_namespace(namespace=database_name)
    table = test_catalog.create_table(identifier=identifier, schema=table_schema_nested, properties={"test_a": "test_a"})

    assert test_catalog._parse_metadata_version(table.metadata_location) == 0

    transaction = table.transaction()
    transaction.set_properties(test_a="test_aa", test_b="test_b", test_c="test_c", Description="test_description")
    transaction.remove_properties("test_b")
    transaction.commit_transaction()

    updated_table_metadata = table.metadata
    assert test_catalog._parse_metadata_version(table.metadata_location) == 1
<<<<<<< HEAD
    assert updated_table_metadata.properties == {"test_a": "test_aa", "test_c": "test_c"}


def test_glue_endpoint_override(moto_endpoint_url: str, database_name: str) -> None:
    catalog_name = "glue"
    test_catalog = GlueCatalog(
        catalog_name, **{"s3.endpoint": moto_endpoint_url, "warehouse": f"s3://{BUCKET_NAME}", "glue.endpoint": moto_endpoint_url}
    )
    assert test_catalog.glue.meta.endpoint_url == moto_endpoint_url
=======
    assert updated_table_metadata.properties == {"Description": "test_description", "test_a": "test_aa", "test_c": "test_c"}

    table_info = _glue.get_table(
        DatabaseName=database_name,
        Name=table_name,
    )
    assert table_info["Table"]["Description"] == "test_description"


@mock_aws
def test_commit_append_table_snapshot_properties(
    _bucket_initialize: None, moto_endpoint_url: str, table_schema_simple: Schema, database_name: str, table_name: str
) -> None:
    catalog_name = "glue"
    identifier = (database_name, table_name)
    test_catalog = GlueCatalog(catalog_name, **{"s3.endpoint": moto_endpoint_url, "warehouse": f"s3://{BUCKET_NAME}"})
    test_catalog.create_namespace(namespace=database_name)
    table = test_catalog.create_table(identifier=identifier, schema=table_schema_simple)

    assert test_catalog._parse_metadata_version(table.metadata_location) == 0

    table.append(
        pa.Table.from_pylist(
            [{"foo": "foo_val", "bar": 1, "baz": False}],
            schema=schema_to_pyarrow(table_schema_simple),
        ),
        snapshot_properties={"snapshot_prop_a": "test_prop_a"},
    )

    updated_table_metadata = table.metadata
    summary = updated_table_metadata.snapshots[-1].summary
    assert test_catalog._parse_metadata_version(table.metadata_location) == 1
    assert summary is not None
    assert summary["snapshot_prop_a"] == "test_prop_a"


@mock_aws
def test_commit_overwrite_table_snapshot_properties(
    _bucket_initialize: None, moto_endpoint_url: str, table_schema_simple: Schema, database_name: str, table_name: str
) -> None:
    catalog_name = "glue"
    identifier = (database_name, table_name)
    test_catalog = GlueCatalog(catalog_name, **{"s3.endpoint": moto_endpoint_url, "warehouse": f"s3://{BUCKET_NAME}"})
    test_catalog.create_namespace(namespace=database_name)
    table = test_catalog.create_table(identifier=identifier, schema=table_schema_simple)

    assert test_catalog._parse_metadata_version(table.metadata_location) == 0

    table.append(
        pa.Table.from_pylist(
            [{"foo": "foo_val", "bar": 1, "baz": False}],
            schema=schema_to_pyarrow(table_schema_simple),
        ),
        snapshot_properties={"snapshot_prop_a": "test_prop_a"},
    )

    assert test_catalog._parse_metadata_version(table.metadata_location) == 1

    table.overwrite(
        pa.Table.from_pylist(
            [{"foo": "foo_val", "bar": 2, "baz": True}],
            schema=schema_to_pyarrow(table_schema_simple),
        ),
        snapshot_properties={"snapshot_prop_b": "test_prop_b"},
    )

    updated_table_metadata = table.metadata
    summary = updated_table_metadata.snapshots[-1].summary
    assert test_catalog._parse_metadata_version(table.metadata_location) == 2
    assert summary is not None
    assert summary["snapshot_prop_a"] is None
    assert summary["snapshot_prop_b"] == "test_prop_b"


@mock_aws
@pytest.mark.parametrize("format_version", [1, 2])
def test_create_table_transaction(
    _glue: boto3.client,
    _bucket_initialize: None,
    moto_endpoint_url: str,
    table_schema_nested: Schema,
    database_name: str,
    table_name: str,
    format_version: int,
) -> None:
    catalog_name = "glue"
    identifier = (database_name, table_name)
    test_catalog = GlueCatalog(catalog_name, **{"s3.endpoint": moto_endpoint_url, "warehouse": f"s3://{BUCKET_NAME}"})
    test_catalog.create_namespace(namespace=database_name)

    with test_catalog.create_table_transaction(
        identifier,
        table_schema_nested,
        partition_spec=PartitionSpec(PartitionField(source_id=1, field_id=1000, transform=IdentityTransform(), name="foo")),
        properties={"format-version": format_version},
    ) as txn:
        with txn.update_schema() as update_schema:
            update_schema.add_column(path="b", field_type=IntegerType())

        with txn.update_spec() as update_spec:
            update_spec.add_identity("bar")

        txn.set_properties(test_a="test_aa", test_b="test_b", test_c="test_c")

    table = test_catalog.load_table(identifier)

    assert TABLE_METADATA_LOCATION_REGEX.match(table.metadata_location)
    assert test_catalog._parse_metadata_version(table.metadata_location) == 0
    assert table.format_version == format_version
    assert table.schema().find_field("b").field_type == IntegerType()
    assert table.properties == {"test_a": "test_aa", "test_b": "test_b", "test_c": "test_c"}
    assert table.spec().last_assigned_field_id == 1001
    assert table.spec().fields_by_source_id(1)[0].name == "foo"
    assert table.spec().fields_by_source_id(1)[0].field_id == 1000
    assert table.spec().fields_by_source_id(1)[0].transform == IdentityTransform()
    assert table.spec().fields_by_source_id(2)[0].name == "bar"
    assert table.spec().fields_by_source_id(2)[0].field_id == 1001
    assert table.spec().fields_by_source_id(2)[0].transform == IdentityTransform()


@mock_aws
def test_table_exists(
    _bucket_initialize: None, moto_endpoint_url: str, table_schema_simple: Schema, database_name: str, table_name: str
) -> None:
    catalog_name = "glue"
    identifier = (database_name, table_name)
    test_catalog = GlueCatalog(catalog_name, **{"s3.endpoint": moto_endpoint_url, "warehouse": f"s3://{BUCKET_NAME}"})
    test_catalog.create_namespace(namespace=database_name)
    test_catalog.create_table(identifier=identifier, schema=table_schema_simple)
    # Act and Assert for an existing table
    assert test_catalog.table_exists(identifier) is True
    # Act and Assert for a non-existing table
    assert test_catalog.table_exists(("non", "exist")) is False


@mock_aws
def test_register_table_with_given_location(
    _bucket_initialize: None, moto_endpoint_url: str, metadata_location: str, database_name: str, table_name: str
) -> None:
    catalog_name = "glue"
    identifier = (database_name, table_name)
    location = metadata_location
    test_catalog = GlueCatalog(catalog_name, **{"s3.endpoint": moto_endpoint_url, "warehouse": f"s3://{BUCKET_NAME}"})
    test_catalog.create_namespace(namespace=database_name, properties={"location": f"s3://{BUCKET_NAME}/{database_name}.db"})
    table = test_catalog.register_table(identifier, location)
    assert table.identifier == (catalog_name,) + identifier
    assert test_catalog.table_exists(identifier) is True
>>>>>>> 6488ad88
<|MERGE_RESOLUTION|>--- conflicted
+++ resolved
@@ -715,17 +715,6 @@
 
     updated_table_metadata = table.metadata
     assert test_catalog._parse_metadata_version(table.metadata_location) == 1
-<<<<<<< HEAD
-    assert updated_table_metadata.properties == {"test_a": "test_aa", "test_c": "test_c"}
-
-
-def test_glue_endpoint_override(moto_endpoint_url: str, database_name: str) -> None:
-    catalog_name = "glue"
-    test_catalog = GlueCatalog(
-        catalog_name, **{"s3.endpoint": moto_endpoint_url, "warehouse": f"s3://{BUCKET_NAME}", "glue.endpoint": moto_endpoint_url}
-    )
-    assert test_catalog.glue.meta.endpoint_url == moto_endpoint_url
-=======
     assert updated_table_metadata.properties == {"Description": "test_description", "test_a": "test_aa", "test_c": "test_c"}
 
     table_info = _glue.get_table(
@@ -873,4 +862,11 @@
     table = test_catalog.register_table(identifier, location)
     assert table.identifier == (catalog_name,) + identifier
     assert test_catalog.table_exists(identifier) is True
->>>>>>> 6488ad88
+
+
+def test_glue_endpoint_override(moto_endpoint_url: str, database_name: str) -> None:
+    catalog_name = "glue"
+    test_catalog = GlueCatalog(
+        catalog_name, **{"s3.endpoint": moto_endpoint_url, "warehouse": f"s3://{BUCKET_NAME}", "glue.endpoint": moto_endpoint_url}
+    )
+    assert test_catalog.glue.meta.endpoint_url == moto_endpoint_url