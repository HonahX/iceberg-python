# Licensed to the Apache Software Foundation (ASF) under one
# or more contributor license agreements.  See the NOTICE file
# distributed with this work for additional information
# regarding copyright ownership.  The ASF licenses this file
# to you under the Apache License, Version 2.0 (the
# "License"); you may not use this file except in compliance
# with the License.  You may obtain a copy of the License at
#
#   http://www.apache.org/licenses/LICENSE-2.0
#
# Unless required by applicable law or agreed to in writing,
# software distributed under the License is distributed on an
# "AS IS" BASIS, WITHOUT WARRANTIES OR CONDITIONS OF ANY
# KIND, either express or implied.  See the License for the
# specific language governing permissions and limitations
# under the License.
# pylint: disable=redefined-outer-name,arguments-renamed,fixme
"""FileIO implementation for reading and writing table files that uses pyarrow.fs.

This file contains a FileIO implementation that relies on the filesystem interface provided
by PyArrow. It relies on PyArrow's `from_uri` method that infers the correct filesystem
type to use. Theoretically, this allows the supported storage types to grow naturally
with the pyarrow library.
"""
from __future__ import annotations

import concurrent.futures
import logging
import os
import re
from abc import ABC, abstractmethod
from concurrent.futures import Future
from dataclasses import dataclass
from enum import Enum
from functools import lru_cache, singledispatch
from itertools import chain
from time import time
from typing import (
    TYPE_CHECKING,
    Any,
    Callable,
    Dict,
    Generic,
    Iterable,
    Iterator,
    List,
    Optional,
    Set,
    Tuple,
    TypeVar,
    Union,
    cast,
)
from urllib.parse import urlparse
from uuid import uuid4

import numpy as np
import pyarrow as pa
import pyarrow.compute as pc
import pyarrow.dataset as ds
import pyarrow.lib
import pyarrow.parquet as pq
from pyarrow import ChunkedArray
from pyarrow.fs import (
    FileInfo,
    FileSystem,
    FileType,
    FSSpecHandler,
)
from sortedcontainers import SortedList

from pyiceberg.avro.resolver import ResolveError
from pyiceberg.conversions import to_bytes
from pyiceberg.expressions import (
    AlwaysTrue,
    BooleanExpression,
    BoundTerm,
    Literal,
)
from pyiceberg.expressions.visitors import (
    BoundBooleanExpressionVisitor,
    bind,
    extract_field_ids,
    translate_column_names,
)
from pyiceberg.expressions.visitors import visit as boolean_expression_visit
from pyiceberg.io import (
    GCS_DEFAULT_LOCATION,
    GCS_ENDPOINT,
    GCS_TOKEN,
    GCS_TOKEN_EXPIRES_AT_MS,
    HDFS_HOST,
    HDFS_KERB_TICKET,
    HDFS_PORT,
    HDFS_USER,
    S3_ACCESS_KEY_ID,
    S3_ENDPOINT,
    S3_PROXY_URI,
    S3_REGION,
    S3_SECRET_ACCESS_KEY,
    S3_SESSION_TOKEN,
    FileIO,
    InputFile,
    InputStream,
    OutputFile,
    OutputStream,
)
from pyiceberg.manifest import (
    DataFile,
    DataFileContent,
    FileFormat,
    ManifestEntry,
    ManifestEntryStatus,
    write_manifest,
    write_manifest_list,
)
from pyiceberg.schema import (
    PartnerAccessor,
    PreOrderSchemaVisitor,
    Schema,
    SchemaVisitorPerPrimitiveType,
    SchemaWithPartnerVisitor,
    pre_order_visit,
    promote,
    prune_columns,
    visit,
    visit_with_partner,
)
from pyiceberg.table import Snapshot
from pyiceberg.transforms import TruncateTransform
from pyiceberg.typedef import EMPTY_DICT, Properties, Record
from pyiceberg.types import (
    BinaryType,
    BooleanType,
    DateType,
    DecimalType,
    DoubleType,
    FixedType,
    FloatType,
    IcebergType,
    IntegerType,
    ListType,
    LongType,
    MapType,
    NestedField,
    PrimitiveType,
    StringType,
    StructType,
    TimestampType,
    TimestamptzType,
    TimeType,
    UUIDType,
)
from pyiceberg.utils.concurrent import ExecutorFactory
from pyiceberg.utils.datetime import millis_to_datetime
from pyiceberg.utils.singleton import Singleton
from pyiceberg.utils.truncate import truncate_upper_bound_binary_string, truncate_upper_bound_text_string

if TYPE_CHECKING:
    from pyiceberg.table import FileScanTask, Table

logger = logging.getLogger(__name__)

ONE_MEGABYTE = 1024 * 1024
BUFFER_SIZE = "buffer-size"
ICEBERG_SCHEMA = b"iceberg.schema"
FIELD_ID = "field_id"
DOC = "doc"
PYARROW_FIELD_ID_KEYS = [b"PARQUET:field_id", b"field_id"]
PYARROW_FIELD_DOC_KEYS = [b"PARQUET:field_doc", b"field_doc", b"doc"]

T = TypeVar("T")


class PyArrowFile(InputFile, OutputFile):
    """A combined InputFile and OutputFile implementation that uses a pyarrow filesystem to generate pyarrow.lib.NativeFile instances.

    Args:
        location (str): A URI or a path to a local file.

    Attributes:
        location(str): The URI or path to a local file for a PyArrowFile instance.

    Examples:
        >>> from pyiceberg.io.pyarrow import PyArrowFile
        >>> # input_file = PyArrowFile("s3://foo/bar.txt")
        >>> # Read the contents of the PyArrowFile instance
        >>> # Make sure that you have permissions to read/write
        >>> # file_content = input_file.open().read()

        >>> # output_file = PyArrowFile("s3://baz/qux.txt")
        >>> # Write bytes to a file
        >>> # Make sure that you have permissions to read/write
        >>> # output_file.create().write(b'foobytes')
    """

    _fs: FileSystem
    _path: str
    _buffer_size: int

    def __init__(self, location: str, path: str, fs: FileSystem, buffer_size: int = ONE_MEGABYTE):
        self._filesystem = fs
        self._path = path
        self._buffer_size = buffer_size
        super().__init__(location=location)

    def _file_info(self) -> FileInfo:
        """Retrieve a pyarrow.fs.FileInfo object for the location.

        Raises:
            PermissionError: If the file at self.location cannot be accessed due to a permission error such as
                an AWS error code 15.
        """
        try:
            file_info = self._filesystem.get_file_info(self._path)
        except OSError as e:
            if e.errno == 13 or "AWS Error [code 15]" in str(e):
                raise PermissionError(f"Cannot get file info, access denied: {self.location}") from e
            raise  # pragma: no cover - If some other kind of OSError, raise the raw error

        if file_info.type == FileType.NotFound:
            raise FileNotFoundError(f"Cannot get file info, file not found: {self.location}")
        return file_info

    def __len__(self) -> int:
        """Return the total length of the file, in bytes."""
        file_info = self._file_info()
        return file_info.size

    def exists(self) -> bool:
        """Check whether the location exists."""
        try:
            self._file_info()  # raises FileNotFoundError if it does not exist
            return True
        except FileNotFoundError:
            return False

    def open(self, seekable: bool = True) -> InputStream:
        """Open the location using a PyArrow FileSystem inferred from the location.

        Args:
            seekable: If the stream should support seek, or if it is consumed sequential.

        Returns:
            pyarrow.lib.NativeFile: A NativeFile instance for the file located at `self.location`.

        Raises:
            FileNotFoundError: If the file at self.location does not exist.
            PermissionError: If the file at self.location cannot be accessed due to a permission error such as
                an AWS error code 15.
        """
        try:
            if seekable:
                input_file = self._filesystem.open_input_file(self._path)
            else:
                input_file = self._filesystem.open_input_stream(self._path, buffer_size=self._buffer_size)
        except FileNotFoundError:
            raise
        except PermissionError:
            raise
        except OSError as e:
            if e.errno == 2 or "Path does not exist" in str(e):
                raise FileNotFoundError(f"Cannot open file, does not exist: {self.location}") from e
            elif e.errno == 13 or "AWS Error [code 15]" in str(e):
                raise PermissionError(f"Cannot open file, access denied: {self.location}") from e
            raise  # pragma: no cover - If some other kind of OSError, raise the raw error
        return input_file

    def create(self, overwrite: bool = False) -> OutputStream:
        """Create a writable pyarrow.lib.NativeFile for this PyArrowFile's location.

        Args:
            overwrite (bool): Whether to overwrite the file if it already exists.

        Returns:
            pyarrow.lib.NativeFile: A NativeFile instance for the file located at self.location.

        Raises:
            FileExistsError: If the file already exists at `self.location` and `overwrite` is False.

        Note:
            This retrieves a pyarrow NativeFile by opening an output stream. If overwrite is set to False,
            a check is first performed to verify that the file does not exist. This is not thread-safe and
            a possibility does exist that the file can be created by a concurrent process after the existence
            check yet before the output stream is created. In such a case, the default pyarrow behavior will
            truncate the contents of the existing file when opening the output stream.
        """
        try:
            if not overwrite and self.exists() is True:
                raise FileExistsError(f"Cannot create file, already exists: {self.location}")
            output_file = self._filesystem.open_output_stream(self._path, buffer_size=self._buffer_size)
        except PermissionError:
            raise
        except OSError as e:
            if e.errno == 13 or "AWS Error [code 15]" in str(e):
                raise PermissionError(f"Cannot create file, access denied: {self.location}") from e
            raise  # pragma: no cover - If some other kind of OSError, raise the raw error
        return output_file

    def to_input_file(self) -> PyArrowFile:
        """Return a new PyArrowFile for the location of an existing PyArrowFile instance.

        This method is included to abide by the OutputFile abstract base class. Since this implementation uses a single
        PyArrowFile class (as opposed to separate InputFile and OutputFile implementations), this method effectively returns
        a copy of the same instance.
        """
        return self


class PyArrowFileIO(FileIO):
    fs_by_scheme: Callable[[str, Optional[str]], FileSystem]

    def __init__(self, properties: Properties = EMPTY_DICT):
        self.fs_by_scheme: Callable[[str, Optional[str]], FileSystem] = lru_cache(self._initialize_fs)
        super().__init__(properties=properties)

    @staticmethod
    def parse_location(location: str) -> Tuple[str, str, str]:
        """Return the path without the scheme."""
        uri = urlparse(location)
        if not uri.scheme:
            return "file", uri.netloc, os.path.abspath(location)
        elif uri.scheme == "hdfs":
            return uri.scheme, uri.netloc, location
        else:
            return uri.scheme, uri.netloc, f"{uri.netloc}{uri.path}"

    def _initialize_fs(self, scheme: str, netloc: Optional[str] = None) -> FileSystem:
        if scheme in {"s3", "s3a", "s3n"}:
            from pyarrow.fs import S3FileSystem

            client_kwargs = {
                "endpoint_override": self.properties.get(S3_ENDPOINT),
                "access_key": self.properties.get(S3_ACCESS_KEY_ID),
                "secret_key": self.properties.get(S3_SECRET_ACCESS_KEY),
                "session_token": self.properties.get(S3_SESSION_TOKEN),
                "region": self.properties.get(S3_REGION),
            }

            if proxy_uri := self.properties.get(S3_PROXY_URI):
                client_kwargs["proxy_options"] = proxy_uri

            return S3FileSystem(**client_kwargs)
        elif scheme == "hdfs":
            from pyarrow.fs import HadoopFileSystem

            hdfs_kwargs: Dict[str, Any] = {}
            if netloc:
                return HadoopFileSystem.from_uri(f"hdfs://{netloc}")
            if host := self.properties.get(HDFS_HOST):
                hdfs_kwargs["host"] = host
            if port := self.properties.get(HDFS_PORT):
                # port should be an integer type
                hdfs_kwargs["port"] = int(port)
            if user := self.properties.get(HDFS_USER):
                hdfs_kwargs["user"] = user
            if kerb_ticket := self.properties.get(HDFS_KERB_TICKET):
                hdfs_kwargs["kerb_ticket"] = kerb_ticket

            return HadoopFileSystem(**hdfs_kwargs)
        elif scheme in {"gs", "gcs"}:
            from pyarrow.fs import GcsFileSystem

            gcs_kwargs: Dict[str, Any] = {}
            if access_token := self.properties.get(GCS_TOKEN):
                gcs_kwargs["access_token"] = access_token
            if expiration := self.properties.get(GCS_TOKEN_EXPIRES_AT_MS):
                gcs_kwargs["credential_token_expiration"] = millis_to_datetime(int(expiration))
            if bucket_location := self.properties.get(GCS_DEFAULT_LOCATION):
                gcs_kwargs["default_bucket_location"] = bucket_location
            if endpoint := self.properties.get(GCS_ENDPOINT):
                url_parts = urlparse(endpoint)
                gcs_kwargs["scheme"] = url_parts.scheme
                gcs_kwargs["endpoint_override"] = url_parts.netloc

            return GcsFileSystem(**gcs_kwargs)
        elif scheme == "file":
            from pyarrow.fs import LocalFileSystem

            return LocalFileSystem()
        else:
            raise ValueError(f"Unrecognized filesystem type in URI: {scheme}")

    def new_input(self, location: str) -> PyArrowFile:
        """Get a PyArrowFile instance to read bytes from the file at the given location.

        Args:
            location (str): A URI or a path to a local file.

        Returns:
            PyArrowFile: A PyArrowFile instance for the given location.
        """
        scheme, netloc, path = self.parse_location(location)
        return PyArrowFile(
            fs=self.fs_by_scheme(scheme, netloc),
            location=location,
            path=path,
            buffer_size=int(self.properties.get(BUFFER_SIZE, ONE_MEGABYTE)),
        )

    def new_output(self, location: str) -> PyArrowFile:
        """Get a PyArrowFile instance to write bytes to the file at the given location.

        Args:
            location (str): A URI or a path to a local file.

        Returns:
            PyArrowFile: A PyArrowFile instance for the given location.
        """
        scheme, netloc, path = self.parse_location(location)
        return PyArrowFile(
            fs=self.fs_by_scheme(scheme, netloc),
            location=location,
            path=path,
            buffer_size=int(self.properties.get(BUFFER_SIZE, ONE_MEGABYTE)),
        )

    def delete(self, location: Union[str, InputFile, OutputFile]) -> None:
        """Delete the file at the given location.

        Args:
            location (Union[str, InputFile, OutputFile]): The URI to the file--if an InputFile instance or an OutputFile instance is provided,
                the location attribute for that instance is used as the location to delete.

        Raises:
            FileNotFoundError: When the file at the provided location does not exist.
            PermissionError: If the file at the provided location cannot be accessed due to a permission error such as
                an AWS error code 15.
        """
        str_location = location.location if isinstance(location, (InputFile, OutputFile)) else location
        scheme, netloc, path = self.parse_location(str_location)
        fs = self.fs_by_scheme(scheme, netloc)

        try:
            fs.delete_file(path)
        except FileNotFoundError:
            raise
        except PermissionError:
            raise
        except OSError as e:
            if e.errno == 2 or "Path does not exist" in str(e):
                raise FileNotFoundError(f"Cannot delete file, does not exist: {location}") from e
            elif e.errno == 13 or "AWS Error [code 15]" in str(e):
                raise PermissionError(f"Cannot delete file, access denied: {location}") from e
            raise  # pragma: no cover - If some other kind of OSError, raise the raw error


def schema_to_pyarrow(schema: Union[Schema, IcebergType]) -> pa.schema:
    return visit(schema, _ConvertToArrowSchema())


class _ConvertToArrowSchema(SchemaVisitorPerPrimitiveType[pa.DataType], Singleton):
    def schema(self, _: Schema, struct_result: pa.StructType) -> pa.schema:
        return pa.schema(list(struct_result))

    def struct(self, _: StructType, field_results: List[pa.DataType]) -> pa.DataType:
        return pa.struct(field_results)

    def field(self, field: NestedField, field_result: pa.DataType) -> pa.Field:
        return pa.field(
            name=field.name,
            type=field_result,
            nullable=field.optional,
            metadata={DOC: field.doc, FIELD_ID: str(field.field_id)} if field.doc else {FIELD_ID: str(field.field_id)},
        )

    def list(self, list_type: ListType, element_result: pa.DataType) -> pa.DataType:
        element_field = self.field(list_type.element_field, element_result)
        return pa.list_(value_type=element_field)

    def map(self, map_type: MapType, key_result: pa.DataType, value_result: pa.DataType) -> pa.DataType:
        key_field = self.field(map_type.key_field, key_result)
        value_field = self.field(map_type.value_field, value_result)
        return pa.map_(key_type=key_field, item_type=value_field)

    def visit_fixed(self, fixed_type: FixedType) -> pa.DataType:
        return pa.binary(len(fixed_type))

    def visit_decimal(self, decimal_type: DecimalType) -> pa.DataType:
        return pa.decimal128(decimal_type.precision, decimal_type.scale)

    def visit_boolean(self, _: BooleanType) -> pa.DataType:
        return pa.bool_()

    def visit_integer(self, _: IntegerType) -> pa.DataType:
        return pa.int32()

    def visit_long(self, _: LongType) -> pa.DataType:
        return pa.int64()

    def visit_float(self, _: FloatType) -> pa.DataType:
        # 32-bit IEEE 754 floating point
        return pa.float32()

    def visit_double(self, _: DoubleType) -> pa.DataType:
        # 64-bit IEEE 754 floating point
        return pa.float64()

    def visit_date(self, _: DateType) -> pa.DataType:
        # Date encoded as an int
        return pa.date32()

    def visit_time(self, _: TimeType) -> pa.DataType:
        return pa.time64("us")

    def visit_timestamp(self, _: TimestampType) -> pa.DataType:
        return pa.timestamp(unit="us")

    def visit_timestamptz(self, _: TimestamptzType) -> pa.DataType:
        return pa.timestamp(unit="us", tz="UTC")

    def visit_string(self, _: StringType) -> pa.DataType:
        return pa.string()

    def visit_uuid(self, _: UUIDType) -> pa.DataType:
        return pa.binary(16)

    def visit_binary(self, _: BinaryType) -> pa.DataType:
        return pa.binary()


def _convert_scalar(value: Any, iceberg_type: IcebergType) -> pa.scalar:
    if not isinstance(iceberg_type, PrimitiveType):
        raise ValueError(f"Expected primitive type, got: {iceberg_type}")
    return pa.scalar(value=value, type=schema_to_pyarrow(iceberg_type))


class _ConvertToArrowExpression(BoundBooleanExpressionVisitor[pc.Expression]):
    def visit_in(self, term: BoundTerm[pc.Expression], literals: Set[Any]) -> pc.Expression:
        pyarrow_literals = pa.array(literals, type=schema_to_pyarrow(term.ref().field.field_type))
        return pc.field(term.ref().field.name).isin(pyarrow_literals)

    def visit_not_in(self, term: BoundTerm[pc.Expression], literals: Set[Any]) -> pc.Expression:
        pyarrow_literals = pa.array(literals, type=schema_to_pyarrow(term.ref().field.field_type))
        return ~pc.field(term.ref().field.name).isin(pyarrow_literals)

    def visit_is_nan(self, term: BoundTerm[Any]) -> pc.Expression:
        ref = pc.field(term.ref().field.name)
        return pc.is_nan(ref)

    def visit_not_nan(self, term: BoundTerm[Any]) -> pc.Expression:
        ref = pc.field(term.ref().field.name)
        return ~pc.is_nan(ref)

    def visit_is_null(self, term: BoundTerm[Any]) -> pc.Expression:
        return pc.field(term.ref().field.name).is_null(nan_is_null=False)

    def visit_not_null(self, term: BoundTerm[Any]) -> pc.Expression:
        return pc.field(term.ref().field.name).is_valid()

    def visit_equal(self, term: BoundTerm[Any], literal: Literal[Any]) -> pc.Expression:
        return pc.field(term.ref().field.name) == _convert_scalar(literal.value, term.ref().field.field_type)

    def visit_not_equal(self, term: BoundTerm[Any], literal: Literal[Any]) -> pc.Expression:
        return pc.field(term.ref().field.name) != _convert_scalar(literal.value, term.ref().field.field_type)

    def visit_greater_than_or_equal(self, term: BoundTerm[Any], literal: Literal[Any]) -> pc.Expression:
        return pc.field(term.ref().field.name) >= _convert_scalar(literal.value, term.ref().field.field_type)

    def visit_greater_than(self, term: BoundTerm[Any], literal: Literal[Any]) -> pc.Expression:
        return pc.field(term.ref().field.name) > _convert_scalar(literal.value, term.ref().field.field_type)

    def visit_less_than(self, term: BoundTerm[Any], literal: Literal[Any]) -> pc.Expression:
        return pc.field(term.ref().field.name) < _convert_scalar(literal.value, term.ref().field.field_type)

    def visit_less_than_or_equal(self, term: BoundTerm[Any], literal: Literal[Any]) -> pc.Expression:
        return pc.field(term.ref().field.name) <= _convert_scalar(literal.value, term.ref().field.field_type)

    def visit_starts_with(self, term: BoundTerm[Any], literal: Literal[Any]) -> pc.Expression:
        return pc.starts_with(pc.field(term.ref().field.name), literal.value)

    def visit_not_starts_with(self, term: BoundTerm[Any], literal: Literal[Any]) -> pc.Expression:
        return ~pc.starts_with(pc.field(term.ref().field.name), literal.value)

    def visit_true(self) -> pc.Expression:
        return pc.scalar(True)

    def visit_false(self) -> pc.Expression:
        return pc.scalar(False)

    def visit_not(self, child_result: pc.Expression) -> pc.Expression:
        return ~child_result

    def visit_and(self, left_result: pc.Expression, right_result: pc.Expression) -> pc.Expression:
        return left_result & right_result

    def visit_or(self, left_result: pc.Expression, right_result: pc.Expression) -> pc.Expression:
        return left_result | right_result


def expression_to_pyarrow(expr: BooleanExpression) -> pc.Expression:
    return boolean_expression_visit(expr, _ConvertToArrowExpression())


@lru_cache
def _get_file_format(file_format: FileFormat, **kwargs: Dict[str, Any]) -> ds.FileFormat:
    if file_format == FileFormat.PARQUET:
        return ds.ParquetFileFormat(**kwargs)
    else:
        raise ValueError(f"Unsupported file format: {file_format}")


def _construct_fragment(fs: FileSystem, data_file: DataFile, file_format_kwargs: Dict[str, Any] = EMPTY_DICT) -> ds.Fragment:
    _, _, path = PyArrowFileIO.parse_location(data_file.file_path)
    return _get_file_format(data_file.file_format, **file_format_kwargs).make_fragment(path, fs)


def _read_deletes(fs: FileSystem, data_file: DataFile) -> Dict[str, pa.ChunkedArray]:
    delete_fragment = _construct_fragment(
        fs, data_file, file_format_kwargs={"dictionary_columns": ("file_path",), "pre_buffer": True, "buffer_size": ONE_MEGABYTE}
    )
    table = ds.Scanner.from_fragment(fragment=delete_fragment).to_table()
    table = table.unify_dictionaries()
    return {
        file.as_py(): table.filter(pc.field("file_path") == file).column("pos")
        for file in table.column("file_path").chunks[0].dictionary
    }


def _combine_positional_deletes(positional_deletes: List[pa.ChunkedArray], rows: int) -> pa.Array:
    if len(positional_deletes) == 1:
        all_chunks = positional_deletes[0]
    else:
        all_chunks = pa.chunked_array(chain(*[arr.chunks for arr in positional_deletes]))
    return np.setdiff1d(np.arange(rows), all_chunks, assume_unique=False)


def pyarrow_to_schema(schema: pa.Schema) -> Schema:
    visitor = _ConvertToIceberg()
    return visit_pyarrow(schema, visitor)


@singledispatch
def visit_pyarrow(obj: Union[pa.DataType, pa.Schema], visitor: PyArrowSchemaVisitor[T]) -> T:
    """Apply a pyarrow schema visitor to any point within a schema.

    The function traverses the schema in post-order fashion.

    Args:
        obj (Union[pa.DataType, pa.Schema]): An instance of a Schema or an IcebergType.
        visitor (PyArrowSchemaVisitor[T]): An instance of an implementation of the generic PyarrowSchemaVisitor base class.

    Raises:
        NotImplementedError: If attempting to visit an unrecognized object type.
    """
    raise NotImplementedError("Cannot visit non-type: %s" % obj)


@visit_pyarrow.register(pa.Schema)
def _(obj: pa.Schema, visitor: PyArrowSchemaVisitor[T]) -> Optional[T]:
    struct_results: List[Optional[T]] = []
    for field in obj:
        visitor.before_field(field)
        struct_result = visit_pyarrow(field.type, visitor)
        visitor.after_field(field)
        struct_results.append(struct_result)

    return visitor.schema(obj, struct_results)


@visit_pyarrow.register(pa.StructType)
def _(obj: pa.StructType, visitor: PyArrowSchemaVisitor[T]) -> Optional[T]:
    struct_results: List[Optional[T]] = []
    for field in obj:
        visitor.before_field(field)
        struct_result = visit_pyarrow(field.type, visitor)
        visitor.after_field(field)
        struct_results.append(struct_result)

    return visitor.struct(obj, struct_results)


@visit_pyarrow.register(pa.ListType)
def _(obj: pa.ListType, visitor: PyArrowSchemaVisitor[T]) -> Optional[T]:
    visitor.before_field(obj.value_field)
    list_result = visit_pyarrow(obj.value_field.type, visitor)
    visitor.after_field(obj.value_field)
    return visitor.list(obj, list_result)


@visit_pyarrow.register(pa.MapType)
def _(obj: pa.MapType, visitor: PyArrowSchemaVisitor[T]) -> Optional[T]:
    visitor.before_field(obj.key_field)
    key_result = visit_pyarrow(obj.key_field.type, visitor)
    visitor.after_field(obj.key_field)
    visitor.before_field(obj.item_field)
    value_result = visit_pyarrow(obj.item_field.type, visitor)
    visitor.after_field(obj.item_field)
    return visitor.map(obj, key_result, value_result)


@visit_pyarrow.register(pa.DataType)
def _(obj: pa.DataType, visitor: PyArrowSchemaVisitor[T]) -> Optional[T]:
    if pa.types.is_nested(obj):
        raise TypeError(f"Expected primitive type, got: {type(obj)}")
    return visitor.primitive(obj)


class PyArrowSchemaVisitor(Generic[T], ABC):
    def before_field(self, field: pa.Field) -> None:
        """Override this method to perform an action immediately before visiting a field."""

    def after_field(self, field: pa.Field) -> None:
        """Override this method to perform an action immediately after visiting a field."""

    @abstractmethod
    def schema(self, schema: pa.Schema, field_results: List[Optional[T]]) -> Optional[T]:
        """Visit a schema."""

    @abstractmethod
    def struct(self, struct: pa.StructType, field_results: List[Optional[T]]) -> Optional[T]:
        """Visit a struct."""

    @abstractmethod
    def list(self, list_type: pa.ListType, element_result: Optional[T]) -> Optional[T]:
        """Visit a list."""

    @abstractmethod
    def map(self, map_type: pa.MapType, key_result: Optional[T], value_result: Optional[T]) -> Optional[T]:
        """Visit a map."""

    @abstractmethod
    def primitive(self, primitive: pa.DataType) -> Optional[T]:
        """Visit a primitive type."""


def _get_field_id(field: pa.Field) -> Optional[int]:
    for pyarrow_field_id_key in PYARROW_FIELD_ID_KEYS:
        if field_id_str := field.metadata.get(pyarrow_field_id_key):
            return int(field_id_str.decode())
    return None


def _get_field_doc(field: pa.Field) -> Optional[str]:
    for pyarrow_doc_key in PYARROW_FIELD_DOC_KEYS:
        if doc_str := field.metadata.get(pyarrow_doc_key):
            return doc_str.decode()
    return None


class _ConvertToIceberg(PyArrowSchemaVisitor[Union[IcebergType, Schema]]):
    def _convert_fields(self, arrow_fields: Iterable[pa.Field], field_results: List[Optional[IcebergType]]) -> List[NestedField]:
        fields = []
        for i, field in enumerate(arrow_fields):
            field_id = _get_field_id(field)
            field_doc = _get_field_doc(field)
            field_type = field_results[i]
            if field_type is not None and field_id is not None:
                fields.append(NestedField(field_id, field.name, field_type, required=not field.nullable, doc=field_doc))
        return fields

    def schema(self, schema: pa.Schema, field_results: List[Optional[IcebergType]]) -> Schema:
        return Schema(*self._convert_fields(schema, field_results))

    def struct(self, struct: pa.StructType, field_results: List[Optional[IcebergType]]) -> IcebergType:
        return StructType(*self._convert_fields(struct, field_results))

    def list(self, list_type: pa.ListType, element_result: Optional[IcebergType]) -> Optional[IcebergType]:
        element_field = list_type.value_field
        element_id = _get_field_id(element_field)
        if element_result is not None and element_id is not None:
            return ListType(element_id, element_result, element_required=not element_field.nullable)
        return None

    def map(
        self, map_type: pa.MapType, key_result: Optional[IcebergType], value_result: Optional[IcebergType]
    ) -> Optional[IcebergType]:
        key_field = map_type.key_field
        key_id = _get_field_id(key_field)
        value_field = map_type.item_field
        value_id = _get_field_id(value_field)
        if key_result is not None and value_result is not None and key_id is not None and value_id is not None:
            return MapType(key_id, key_result, value_id, value_result, value_required=not value_field.nullable)
        return None

    def primitive(self, primitive: pa.DataType) -> IcebergType:
        if pa.types.is_boolean(primitive):
            return BooleanType()
        elif pa.types.is_int32(primitive):
            return IntegerType()
        elif pa.types.is_int64(primitive):
            return LongType()
        elif pa.types.is_float32(primitive):
            return FloatType()
        elif pa.types.is_float64(primitive):
            return DoubleType()
        elif isinstance(primitive, pa.Decimal128Type):
            primitive = cast(pa.Decimal128Type, primitive)
            return DecimalType(primitive.precision, primitive.scale)
        elif pa.types.is_string(primitive):
            return StringType()
        elif pa.types.is_date32(primitive):
            return DateType()
        elif isinstance(primitive, pa.Time64Type) and primitive.unit == "us":
            return TimeType()
        elif pa.types.is_timestamp(primitive):
            primitive = cast(pa.TimestampType, primitive)
            if primitive.unit == "us":
                if primitive.tz == "UTC" or primitive.tz == "+00:00":
                    return TimestamptzType()
                elif primitive.tz is None:
                    return TimestampType()
        elif pa.types.is_binary(primitive):
            return BinaryType()
        elif pa.types.is_fixed_size_binary(primitive):
            primitive = cast(pa.FixedSizeBinaryType, primitive)
            return FixedType(primitive.byte_width)

        raise TypeError(f"Unsupported type: {primitive}")


def _task_to_table(
    fs: FileSystem,
    task: FileScanTask,
    bound_row_filter: BooleanExpression,
    projected_schema: Schema,
    projected_field_ids: Set[int],
    positional_deletes: Optional[List[ChunkedArray]],
    case_sensitive: bool,
    row_counts: List[int],
    limit: Optional[int] = None,
) -> Optional[pa.Table]:
    if limit and sum(row_counts) >= limit:
        return None

    _, _, path = PyArrowFileIO.parse_location(task.file.file_path)
    arrow_format = ds.ParquetFileFormat(pre_buffer=True, buffer_size=(ONE_MEGABYTE * 8))
    with fs.open_input_file(path) as fin:
        fragment = arrow_format.make_fragment(fin)
        physical_schema = fragment.physical_schema
        schema_raw = None
        if metadata := physical_schema.metadata:
            schema_raw = metadata.get(ICEBERG_SCHEMA)
        # TODO: if field_ids are not present, Name Mapping should be implemented to look them up in the table schema,
        #  see https://github.com/apache/iceberg/issues/7451
        file_schema = Schema.model_validate_json(schema_raw) if schema_raw is not None else pyarrow_to_schema(physical_schema)

        pyarrow_filter = None
        if bound_row_filter is not AlwaysTrue():
            translated_row_filter = translate_column_names(bound_row_filter, file_schema, case_sensitive=case_sensitive)
            bound_file_filter = bind(file_schema, translated_row_filter, case_sensitive=case_sensitive)
            pyarrow_filter = expression_to_pyarrow(bound_file_filter)

        file_project_schema = prune_columns(file_schema, projected_field_ids, select_full_types=False)

        if file_schema is None:
            raise ValueError(f"Missing Iceberg schema in Metadata for file: {path}")

        fragment_scanner = ds.Scanner.from_fragment(
            fragment=fragment,
            schema=physical_schema,
            # This will push down the query to Arrow.
            # But in case there are positional deletes, we have to apply them first
            filter=pyarrow_filter if not positional_deletes else None,
            columns=[col.name for col in file_project_schema.columns],
        )

        if positional_deletes:
            # Create the mask of indices that we're interested in
            indices = _combine_positional_deletes(positional_deletes, fragment.count_rows())

            if limit:
                if pyarrow_filter is not None:
                    # In case of the filter, we don't exactly know how many rows
                    # we need to fetch upfront, can be optimized in the future:
                    # https://github.com/apache/arrow/issues/35301
                    arrow_table = fragment_scanner.take(indices)
                    arrow_table = arrow_table.filter(pyarrow_filter)
                    arrow_table = arrow_table.slice(0, limit)
                else:
                    arrow_table = fragment_scanner.take(indices[0:limit])
            else:
                arrow_table = fragment_scanner.take(indices)
                # Apply the user filter
                if pyarrow_filter is not None:
                    arrow_table = arrow_table.filter(pyarrow_filter)
        else:
            # If there are no deletes, we can just take the head
            # and the user-filter is already applied
            if limit:
                arrow_table = fragment_scanner.head(limit)
            else:
                arrow_table = fragment_scanner.to_table()

        if len(arrow_table) < 1:
            return None

        if limit is not None and sum(row_counts) >= limit:
            return None

        row_counts.append(len(arrow_table))

        return to_requested_schema(projected_schema, file_project_schema, arrow_table)


def _read_all_delete_files(fs: FileSystem, tasks: Iterable[FileScanTask]) -> Dict[str, List[ChunkedArray]]:
    deletes_per_file: Dict[str, List[ChunkedArray]] = {}
    unique_deletes = set(chain.from_iterable([task.delete_files for task in tasks]))
    if len(unique_deletes) > 0:
        executor = ExecutorFactory.get_or_create()
        deletes_per_files: Iterator[Dict[str, ChunkedArray]] = executor.map(
            lambda args: _read_deletes(*args), [(fs, delete) for delete in unique_deletes]
        )
        for delete in deletes_per_files:
            for file, arr in delete.items():
                if file in deletes_per_file:
                    deletes_per_file[file].append(arr)
                else:
                    deletes_per_file[file] = [arr]

    return deletes_per_file


def project_table(
    tasks: Iterable[FileScanTask],
    table: Table,
    row_filter: BooleanExpression,
    projected_schema: Schema,
    case_sensitive: bool = True,
    limit: Optional[int] = None,
) -> pa.Table:
    """Resolve the right columns based on the identifier.

    Args:
        tasks (Iterable[FileScanTask]): A URI or a path to a local file.
        table (Table): The table that's being queried.
        row_filter (BooleanExpression): The expression for filtering rows.
        projected_schema (Schema): The output schema.
        case_sensitive (bool): Case sensitivity when looking up column names.
        limit (Optional[int]): Limit the number of records.

    Raises:
        ResolveError: When an incompatible query is done.
    """
    scheme, netloc, _ = PyArrowFileIO.parse_location(table.location())
    if isinstance(table.io, PyArrowFileIO):
        fs = table.io.fs_by_scheme(scheme, netloc)
    else:
        try:
            from pyiceberg.io.fsspec import FsspecFileIO

            if isinstance(table.io, FsspecFileIO):
                from pyarrow.fs import PyFileSystem

                fs = PyFileSystem(FSSpecHandler(table.io.get_fs(scheme)))
            else:
                raise ValueError(f"Expected PyArrowFileIO or FsspecFileIO, got: {table.io}")
        except ModuleNotFoundError as e:
            # When FsSpec is not installed
            raise ValueError(f"Expected PyArrowFileIO or FsspecFileIO, got: {table.io}") from e

    bound_row_filter = bind(table.schema(), row_filter, case_sensitive=case_sensitive)

    projected_field_ids = {
        id for id in projected_schema.field_ids if not isinstance(projected_schema.find_type(id), (MapType, ListType))
    }.union(extract_field_ids(bound_row_filter))

    row_counts: List[int] = []
    deletes_per_file = _read_all_delete_files(fs, tasks)
    executor = ExecutorFactory.get_or_create()
    futures = [
        executor.submit(
            _task_to_table,
            fs,
            task,
            bound_row_filter,
            projected_schema,
            projected_field_ids,
            deletes_per_file.get(task.file.file_path),
            case_sensitive,
            row_counts,
            limit,
        )
        for task in tasks
    ]

    # for consistent ordering, we need to maintain future order
    futures_index = {f: i for i, f in enumerate(futures)}
    completed_futures: SortedList[Future[pa.Table]] = SortedList(iterable=[], key=lambda f: futures_index[f])
    for future in concurrent.futures.as_completed(futures):
        completed_futures.add(future)

        # stop early if limit is satisfied
        if limit is not None and sum(row_counts) >= limit:
            break

    # by now, we've either completed all tasks or satisfied the limit
    if limit is not None:
        _ = [f.cancel() for f in futures if not f.done()]

    tables = [f.result() for f in completed_futures if f.result()]

    if len(tables) < 1:
        return pa.Table.from_batches([], schema=schema_to_pyarrow(projected_schema))

    result = pa.concat_tables(tables)

    if limit is not None:
        return result.slice(0, limit)

    return result


def to_requested_schema(requested_schema: Schema, file_schema: Schema, table: pa.Table) -> pa.Table:
    struct_array = visit_with_partner(requested_schema, table, ArrowProjectionVisitor(file_schema), ArrowAccessor(file_schema))

    arrays = []
    fields = []
    for pos, field in enumerate(requested_schema.fields):
        array = struct_array.field(pos)
        arrays.append(array)
        fields.append(pa.field(field.name, array.type, field.optional))
    return pa.Table.from_arrays(arrays, schema=pa.schema(fields))


class ArrowProjectionVisitor(SchemaWithPartnerVisitor[pa.Array, Optional[pa.Array]]):
    file_schema: Schema

    def __init__(self, file_schema: Schema):
        self.file_schema = file_schema

    def cast_if_needed(self, field: NestedField, values: pa.Array) -> pa.Array:
        file_field = self.file_schema.find_field(field.field_id)
        if field.field_type.is_primitive and field.field_type != file_field.field_type:
            return values.cast(schema_to_pyarrow(promote(file_field.field_type, field.field_type)))
        return values

    def schema(self, schema: Schema, schema_partner: Optional[pa.Array], struct_result: Optional[pa.Array]) -> Optional[pa.Array]:
        return struct_result

    def struct(
        self, struct: StructType, struct_array: Optional[pa.Array], field_results: List[Optional[pa.Array]]
    ) -> Optional[pa.Array]:
        if struct_array is None:
            return None
        field_arrays: List[pa.Array] = []
        fields: List[pa.Field] = []
        for field, field_array in zip(struct.fields, field_results):
            if field_array is not None:
                array = self.cast_if_needed(field, field_array)
                field_arrays.append(array)
                fields.append(pa.field(field.name, array.type, field.optional))
            elif field.optional:
                arrow_type = schema_to_pyarrow(field.field_type)
                field_arrays.append(pa.nulls(len(struct_array), type=arrow_type))
                fields.append(pa.field(field.name, arrow_type, field.optional))
            else:
                raise ResolveError(f"Field is required, and could not be found in the file: {field}")

        return pa.StructArray.from_arrays(arrays=field_arrays, fields=pa.struct(fields))

    def field(self, field: NestedField, _: Optional[pa.Array], field_array: Optional[pa.Array]) -> Optional[pa.Array]:
        return field_array

    def list(self, list_type: ListType, list_array: Optional[pa.Array], value_array: Optional[pa.Array]) -> Optional[pa.Array]:
        return (
            pa.ListArray.from_arrays(list_array.offsets, self.cast_if_needed(list_type.element_field, value_array))
            if isinstance(list_array, pa.ListArray)
            else None
        )

    def map(
        self, map_type: MapType, map_array: Optional[pa.Array], key_result: Optional[pa.Array], value_result: Optional[pa.Array]
    ) -> Optional[pa.Array]:
        return (
            pa.MapArray.from_arrays(
                map_array.offsets,
                self.cast_if_needed(map_type.key_field, key_result),
                self.cast_if_needed(map_type.value_field, value_result),
            )
            if isinstance(map_array, pa.MapArray)
            else None
        )

    def primitive(self, _: PrimitiveType, array: Optional[pa.Array]) -> Optional[pa.Array]:
        return array


class ArrowAccessor(PartnerAccessor[pa.Array]):
    file_schema: Schema

    def __init__(self, file_schema: Schema):
        self.file_schema = file_schema

    def schema_partner(self, partner: Optional[pa.Array]) -> Optional[pa.Array]:
        return partner

    def field_partner(self, partner_struct: Optional[pa.Array], field_id: int, _: str) -> Optional[pa.Array]:
        if partner_struct:
            # use the field name from the file schema
            try:
                name = self.file_schema.find_field(field_id).name
            except ValueError:
                return None

            if isinstance(partner_struct, pa.StructArray):
                return partner_struct.field(name)
            elif isinstance(partner_struct, pa.Table):
                return partner_struct.column(name).combine_chunks()

        return None

    def list_element_partner(self, partner_list: Optional[pa.Array]) -> Optional[pa.Array]:
        return partner_list.values if isinstance(partner_list, pa.ListArray) else None

    def map_key_partner(self, partner_map: Optional[pa.Array]) -> Optional[pa.Array]:
        return partner_map.keys if isinstance(partner_map, pa.MapArray) else None

    def map_value_partner(self, partner_map: Optional[pa.Array]) -> Optional[pa.Array]:
        return partner_map.items if isinstance(partner_map, pa.MapArray) else None


<<<<<<< HEAD
_PRIMITIVE_TO_PHYSICAL = {
    BooleanType(): "BOOLEAN",
    IntegerType(): "INT32",
    LongType(): "INT64",
    FloatType(): "FLOAT",
    DoubleType(): "DOUBLE",
    DateType(): "INT32",
    TimeType(): "INT64",
    TimestampType(): "INT64",
    TimestamptzType(): "INT64",
    StringType(): "BYTE_ARRAY",
    UUIDType(): "FIXED_LEN_BYTE_ARRAY",
    BinaryType(): "BYTE_ARRAY",
    FixedType(length=0): "BYTE_ARRAY",
}
_PHYSICAL_TYPES = set(_PRIMITIVE_TO_PHYSICAL.values()).union({"INT96"})
=======
def _primitive_to_phyisical(iceberg_type: PrimitiveType) -> str:
    return visit(iceberg_type, _PRIMITIVE_TO_PHYISCAL_TYPE_VISITOR)


class PrimitiveToPhysicalType(SchemaVisitorPerPrimitiveType[str]):
    def schema(self, schema: Schema, struct_result: str) -> str:
        raise ValueError(f"Expected primitive-type, got: {schema}")

    def struct(self, struct: StructType, field_results: List[str]) -> str:
        raise ValueError(f"Expected primitive-type, got: {struct}")

    def field(self, field: NestedField, field_result: str) -> str:
        raise ValueError(f"Expected primitive-type, got: {field}")

    def list(self, list_type: ListType, element_result: str) -> str:
        raise ValueError(f"Expected primitive-type, got: {list_type}")

    def map(self, map_type: MapType, key_result: str, value_result: str) -> str:
        raise ValueError(f"Expected primitive-type, got: {map_type}")

    def visit_fixed(self, fixed_type: FixedType) -> str:
        return "BYTE_ARRAY"

    def visit_decimal(self, decimal_type: DecimalType) -> str:
        return "FIXED_LEN_BYTE_ARRAY"

    def visit_boolean(self, boolean_type: BooleanType) -> str:
        return "BOOLEAN"

    def visit_integer(self, integer_type: IntegerType) -> str:
        return "INT32"

    def visit_long(self, long_type: LongType) -> str:
        return "INT64"

    def visit_float(self, float_type: FloatType) -> str:
        return "FLOAT"

    def visit_double(self, double_type: DoubleType) -> str:
        return "DOUBLE"

    def visit_date(self, date_type: DateType) -> str:
        return "INT32"

    def visit_time(self, time_type: TimeType) -> str:
        return "INT64"

    def visit_timestamp(self, timestamp_type: TimestampType) -> str:
        return "INT64"

    def visit_timestamptz(self, timestamptz_type: TimestamptzType) -> str:
        return "INT64"

    def visit_string(self, string_type: StringType) -> str:
        return "BYTE_ARRAY"

    def visit_uuid(self, uuid_type: UUIDType) -> str:
        return "FIXED_LEN_BYTE_ARRAY"

    def visit_binary(self, binary_type: BinaryType) -> str:
        return "BYTE_ARRAY"


_PRIMITIVE_TO_PHYISCAL_TYPE_VISITOR = PrimitiveToPhysicalType()
>>>>>>> 53e8c5ba


class StatsAggregator:
    current_min: Any
    current_max: Any
    trunc_length: Optional[int]

    def __init__(self, iceberg_type: PrimitiveType, physical_type_string: str, trunc_length: Optional[int] = None) -> None:
        self.current_min = None
        self.current_max = None
        self.trunc_length = trunc_length

        expected_physical_type = _primitive_to_phyisical(iceberg_type)
        if expected_physical_type != physical_type_string:
            raise ValueError(
                f"Unexpected physical type {physical_type_string} for {iceberg_type}, expected {expected_physical_type}"
            )

        self.primitive_type = iceberg_type

    def serialize(self, value: Any) -> bytes:
        return to_bytes(self.primitive_type, value)

    def update_min(self, val: Any) -> None:
        self.current_min = val if self.current_min is None else min(val, self.current_min)

    def update_max(self, val: Any) -> None:
        self.current_max = val if self.current_max is None else max(val, self.current_max)

    def min_as_bytes(self) -> bytes:
        return self.serialize(
            self.current_min
            if self.trunc_length is None
            else TruncateTransform(width=self.trunc_length).transform(self.primitive_type)(self.current_min)
        )

    def max_as_bytes(self) -> Optional[bytes]:
        if self.current_max is None:
            return None

        if self.primitive_type == StringType():
            if not isinstance(self.current_max, str):
                raise ValueError("Expected the current_max to be a string")
            s_result = truncate_upper_bound_text_string(self.current_max, self.trunc_length)
            return self.serialize(s_result) if s_result is not None else None
        elif self.primitive_type == BinaryType():
            if not isinstance(self.current_max, bytes):
                raise ValueError("Expected the current_max to be bytes")
            b_result = truncate_upper_bound_binary_string(self.current_max, self.trunc_length)
            return self.serialize(b_result) if b_result is not None else None
        else:
            if self.trunc_length is not None:
                raise ValueError(f"{self.primitive_type} cannot be truncated")
            return self.serialize(self.current_max)


DEFAULT_TRUNCATION_LENGTH = 16
TRUNCATION_EXPR = r"^truncate\((\d+)\)$"


class MetricModeTypes(Enum):
    TRUNCATE = "truncate"
    NONE = "none"
    COUNTS = "counts"
    FULL = "full"


DEFAULT_METRICS_MODE_KEY = "write.metadata.metrics.default"
COLUMN_METRICS_MODE_KEY_PREFIX = "write.metadata.metrics.column"


@dataclass(frozen=True)
class MetricsMode(Singleton):
    type: MetricModeTypes
    length: Optional[int] = None


_DEFAULT_METRICS_MODE = MetricsMode(MetricModeTypes.TRUNCATE, DEFAULT_TRUNCATION_LENGTH)


def match_metrics_mode(mode: str) -> MetricsMode:
    sanitized_mode = mode.strip().lower()
    if sanitized_mode.startswith("truncate"):
        m = re.match(TRUNCATION_EXPR, sanitized_mode)
        if m:
            length = int(m[1])
            if length < 1:
                raise ValueError("Truncation length must be larger than 0")
            return MetricsMode(MetricModeTypes.TRUNCATE, int(m[1]))
        else:
            raise ValueError(f"Malformed truncate: {mode}")
    elif sanitized_mode == "none":
        return MetricsMode(MetricModeTypes.NONE)
    elif sanitized_mode == "counts":
        return MetricsMode(MetricModeTypes.COUNTS)
    elif sanitized_mode == "full":
        return MetricsMode(MetricModeTypes.FULL)
    else:
        raise ValueError(f"Unsupported metrics mode: {mode}")


@dataclass(frozen=True)
class StatisticsCollector:
    field_id: int
    iceberg_type: PrimitiveType
    mode: MetricsMode
    column_name: str


class PyArrowStatisticsCollector(PreOrderSchemaVisitor[List[StatisticsCollector]]):
    _field_id: int = 0
    _schema: Schema
    _properties: Dict[str, str]
    _default_mode: Optional[str]

    def __init__(self, schema: Schema, properties: Dict[str, str]):
        self._schema = schema
        self._properties = properties
        self._default_mode = self._properties.get(DEFAULT_METRICS_MODE_KEY)

    def schema(self, schema: Schema, struct_result: Callable[[], List[StatisticsCollector]]) -> List[StatisticsCollector]:
        return struct_result()

    def struct(
        self, struct: StructType, field_results: List[Callable[[], List[StatisticsCollector]]]
    ) -> List[StatisticsCollector]:
        return list(chain(*[result() for result in field_results]))

    def field(self, field: NestedField, field_result: Callable[[], List[StatisticsCollector]]) -> List[StatisticsCollector]:
        self._field_id = field.field_id
        return field_result()

    def list(self, list_type: ListType, element_result: Callable[[], List[StatisticsCollector]]) -> List[StatisticsCollector]:
        self._field_id = list_type.element_id
        return element_result()

    def map(
        self,
        map_type: MapType,
        key_result: Callable[[], List[StatisticsCollector]],
        value_result: Callable[[], List[StatisticsCollector]],
    ) -> List[StatisticsCollector]:
        self._field_id = map_type.key_id
        k = key_result()
        self._field_id = map_type.value_id
        v = value_result()
        return k + v

    def primitive(self, primitive: PrimitiveType) -> List[StatisticsCollector]:
        column_name = self._schema.find_column_name(self._field_id)
        if column_name is None:
            return []

        metrics_mode = _DEFAULT_METRICS_MODE

        if self._default_mode:
            metrics_mode = match_metrics_mode(self._default_mode)

        col_mode = self._properties.get(f"{COLUMN_METRICS_MODE_KEY_PREFIX}.{column_name}")
        if col_mode:
            metrics_mode = match_metrics_mode(col_mode)

        if (
            not (isinstance(primitive, StringType) or isinstance(primitive, BinaryType))
            and metrics_mode.type == MetricModeTypes.TRUNCATE
        ):
            metrics_mode = MetricsMode(MetricModeTypes.FULL)

        is_nested = column_name.find(".") >= 0

        if is_nested and metrics_mode.type in [MetricModeTypes.TRUNCATE, MetricModeTypes.FULL]:
            metrics_mode = MetricsMode(MetricModeTypes.COUNTS)

        return [StatisticsCollector(field_id=self._field_id, iceberg_type=primitive, mode=metrics_mode, column_name=column_name)]


def compute_statistics_plan(
    schema: Schema,
    table_properties: Dict[str, str],
) -> Dict[int, StatisticsCollector]:
    """
    Compute the statistics plan for all columns.

    The resulting list is assumed to have the same length and same order as the columns in the pyarrow table.
    This allows the list to map from the column index to the Iceberg column ID.
    For each element, the desired metrics collection that was provided by the user in the configuration
    is computed and then adjusted according to the data type of the column. For nested columns the minimum
    and maximum values are not computed. And truncation is only applied to text of binary strings.

    Args:
        table_properties (from pyiceberg.table.metadata.TableMetadata): The Iceberg table metadata properties.
            They are required to compute the mapping of column position to iceberg schema type id. It's also
            used to set the mode for column metrics collection
    """
    stats_cols = pre_order_visit(schema, PyArrowStatisticsCollector(schema, table_properties))
    result: Dict[int, StatisticsCollector] = {}
    for stats_col in stats_cols:
        result[stats_col.field_id] = stats_col
    return result


@dataclass(frozen=True)
class ID2ParquetPath:
    field_id: int
    parquet_path: str


class ID2ParquetPathVisitor(PreOrderSchemaVisitor[List[ID2ParquetPath]]):
    _field_id: int = 0
    _path: List[str]

    def __init__(self) -> None:
        self._path = []

    def schema(self, schema: Schema, struct_result: Callable[[], List[ID2ParquetPath]]) -> List[ID2ParquetPath]:
        return struct_result()

    def struct(self, struct: StructType, field_results: List[Callable[[], List[ID2ParquetPath]]]) -> List[ID2ParquetPath]:
        return list(chain(*[result() for result in field_results]))

    def field(self, field: NestedField, field_result: Callable[[], List[ID2ParquetPath]]) -> List[ID2ParquetPath]:
        self._field_id = field.field_id
        self._path.append(field.name)
        result = field_result()
        self._path.pop()
        return result

    def list(self, list_type: ListType, element_result: Callable[[], List[ID2ParquetPath]]) -> List[ID2ParquetPath]:
        self._field_id = list_type.element_id
        self._path.append("list.element")
        result = element_result()
        self._path.pop()
        return result

    def map(
        self,
        map_type: MapType,
        key_result: Callable[[], List[ID2ParquetPath]],
        value_result: Callable[[], List[ID2ParquetPath]],
    ) -> List[ID2ParquetPath]:
        self._field_id = map_type.key_id
        self._path.append("key_value.key")
        k = key_result()
        self._path.pop()
        self._field_id = map_type.value_id
        self._path.append("key_value.value")
        v = value_result()
        self._path.pop()
        return k + v

    def primitive(self, primitive: PrimitiveType) -> List[ID2ParquetPath]:
        return [ID2ParquetPath(field_id=self._field_id, parquet_path=".".join(self._path))]


def parquet_path_to_id_mapping(
    schema: Schema,
) -> Dict[str, int]:
    """
    Compute the mapping of parquet column path to Iceberg ID.

    For each column, the parquet file metadata has a path_in_schema attribute that follows
    a specific naming scheme for nested columnds. This function computes a mapping of
    the full paths to the corresponding Iceberg IDs.

    Args:
        schema (pyiceberg.schema.Schema): The current table schema.
    """
    result: Dict[str, int] = {}
    for pair in pre_order_visit(schema, ID2ParquetPathVisitor()):
        result[pair.parquet_path] = pair.field_id
    return result


def fill_parquet_file_metadata(
    df: DataFile,
    parquet_metadata: pq.FileMetaData,
    stats_columns: Dict[int, StatisticsCollector],
    parquet_column_mapping: Dict[str, int],
) -> None:
    """
    Compute and fill the following fields of the DataFile object.

    - file_format
    - column_sizes
    - value_counts
    - null_value_counts
    - nan_value_counts
    - lower_bounds
    - upper_bounds
    - split_offsets

    Args:
        df (DataFile): A DataFile object representing the Parquet file for which metadata is to be filled.
        parquet_metadata (pyarrow.parquet.FileMetaData): A pyarrow metadata object.
        stats_columns (Dict[int, StatisticsCollector]): The statistics gathering plan. It is required to
            set the mode for column metrics collection
    """
    if parquet_metadata.num_columns != len(stats_columns):
        raise ValueError(
            f"Number of columns in statistics configuration ({len(stats_columns)}) is different from the number of columns in pyarrow table ({parquet_metadata.num_columns})"
        )

    if parquet_metadata.num_columns != len(parquet_column_mapping):
        raise ValueError(
            f"Number of columns in column mapping ({len(parquet_column_mapping)}) is different from the number of columns in pyarrow table ({parquet_metadata.num_columns})"
        )

    column_sizes: Dict[int, int] = {}
    value_counts: Dict[int, int] = {}
    split_offsets: List[int] = []

    null_value_counts: Dict[int, int] = {}
    nan_value_counts: Dict[int, int] = {}

    col_aggs = {}

    for r in range(parquet_metadata.num_row_groups):
        # References:
        # https://github.com/apache/iceberg/blob/fc381a81a1fdb8f51a0637ca27cd30673bd7aad3/parquet/src/main/java/org/apache/iceberg/parquet/ParquetUtil.java#L232
        # https://github.com/apache/parquet-mr/blob/ac29db4611f86a07cc6877b416aa4b183e09b353/parquet-hadoop/src/main/java/org/apache/parquet/hadoop/metadata/ColumnChunkMetaData.java#L184

        row_group = parquet_metadata.row_group(r)

        data_offset = row_group.column(0).data_page_offset
        dictionary_offset = row_group.column(0).dictionary_page_offset

        if row_group.column(0).has_dictionary_page and dictionary_offset < data_offset:
            split_offsets.append(dictionary_offset)
        else:
            split_offsets.append(data_offset)

        invalidate_col: Set[int] = set()

        for pos in range(0, parquet_metadata.num_columns):
            column = row_group.column(pos)
            field_id = parquet_column_mapping[column.path_in_schema]

            stats_col = stats_columns[field_id]

            column_sizes.setdefault(field_id, 0)
            column_sizes[field_id] += column.total_compressed_size

            if stats_col.mode == MetricsMode(MetricModeTypes.NONE):
                continue

            value_counts[field_id] = value_counts.get(field_id, 0) + column.num_values

            if column.is_stats_set:
                try:
                    statistics = column.statistics

                    if statistics.has_null_count:
                        null_value_counts[field_id] = null_value_counts.get(field_id, 0) + statistics.null_count

                    if stats_col.mode == MetricsMode(MetricModeTypes.COUNTS):
                        continue

                    if field_id not in col_aggs:
                        col_aggs[field_id] = StatsAggregator(
                            stats_col.iceberg_type, statistics.physical_type, stats_col.mode.length
                        )

                    col_aggs[field_id].update_min(statistics.min)
                    col_aggs[field_id].update_max(statistics.max)

                except pyarrow.lib.ArrowNotImplementedError as e:
                    invalidate_col.add(field_id)
                    logger.warning(e)
            else:
                invalidate_col.add(field_id)
                logger.warning("PyArrow statistics missing for column %d when writing file", pos)

    split_offsets.sort()

    lower_bounds = {}
    upper_bounds = {}

    for k, agg in col_aggs.items():
        _min = agg.min_as_bytes()
        if _min is not None:
            lower_bounds[k] = _min
        _max = agg.max_as_bytes()
        if _max is not None:
            upper_bounds[k] = _max

    for field_id in invalidate_col:
        del lower_bounds[field_id]
        del upper_bounds[field_id]
        del null_value_counts[field_id]

    df.record_count = parquet_metadata.num_rows
    df.column_sizes = column_sizes
    df.value_counts = value_counts
    df.null_value_counts = null_value_counts
    df.nan_value_counts = nan_value_counts
    df.lower_bounds = lower_bounds
    df.upper_bounds = upper_bounds
    df.split_offsets = split_offsets


def _generate_datafile_filename(extension: str) -> str:
    # Mimics the behavior in the Java API:
    # https://github.com/apache/iceberg/blob/a582968975dd30ff4917fbbe999f1be903efac02/core/src/main/java/org/apache/iceberg/io/OutputFileFactory.java#L92-L101
    return f"00000-0-{uuid4()}-0.{extension}"


def _generate_manifest_filename(num: int = 0) -> str:
    return f"{uuid4()}-m{num}.avro"


def _generate_manifest_list_filename(snapshot_id: int, attempt: int = 0) -> str:
    # Mimics the behavior in Java:
    # https://github.com/apache/iceberg/blob/c862b9177af8e2d83122220764a056f3b96fd00c/core/src/main/java/org/apache/iceberg/SnapshotProducer.java#L491
    return f"snap-{snapshot_id}-{attempt}-{uuid4()}.avro"


def write_file(table: Table, df: pa.Table) -> Snapshot:
    from pyarrow import parquet as pq

    # For now just Parquet
    # TODO: Check path
    # TODO: Should we check if the file exists? It will fail if this is the case
    file_path = f'{table.location()}/data/{_generate_datafile_filename("parquet")}'
    file_schema = schema_to_pyarrow(table.schema())

    # TODO: Add compression
    collected_metrics: List[pq.FileMetaData] = []
    fo = table.io.new_output(file_path)
    with fo.create() as fos:
        # TODO: Check Parquet version
        # TODO: How many files do we want to write?
        with pq.ParquetWriter(fos, schema=file_schema, version="1.0", metadata_collector=collected_metrics) as writer:
            # TODO: Set row group size?
            writer.write_table(df)

    df = DataFile(
        content=DataFileContent.DATA,
        file_path=file_path,
        file_format=FileFormat.PARQUET,
        partition=Record(),
        record_count=len(df),
        file_size_in_bytes=len(fo),
        # Just copy these from the table for now
        sort_order_id=table.sort_order().order_id,
        spec_id=table.spec().spec_id,
        equality_ids=table.schema().identifier_field_ids,
        key_metadata=None,
    )

    fill_parquet_file_metadata(
        df=df,
        parquet_metadata=collected_metrics[0],
        stats_columns=compute_statistics_plan(table.schema(), table.properties),
        parquet_column_mapping=parquet_path_to_id_mapping(table.schema()),
    )

    snapshot_id = table.new_snapshot_id()

    manifest_entry = ManifestEntry(
        status=ManifestEntryStatus.ADDED,
        snapshot_id=snapshot_id,
        data_sequence_number=None,
        file_sequence_number=None,
        data_file=df,
    )

    manifest_file_path = f'{table.location()}/metadata/{_generate_manifest_filename()}'
    print(f"manifest: {manifest_file_path}")
    manifest_writer = write_manifest(
        format_version=table.metadata.format_version,
        spec=table.spec(),
        schema=table.schema(),
        output_file=table.io.new_output(manifest_file_path),
        snapshot_id=snapshot_id,
    )
    with manifest_writer as writer:
        writer.add_entry(manifest_entry)

    manifest_file = writer.to_manifest_file()

    current_snapshot = table.current_snapshot()
    parent_snapshot_id = current_snapshot.snapshot_id if current_snapshot is not None else None

    manifest_list_file_path = f'{table.location()}/metadata/{_generate_manifest_list_filename(snapshot_id=snapshot_id)}'
    print(f"manifest-list: {manifest_list_file_path}")
    manifest_list_writer = write_manifest_list(
        format_version=table.metadata.format_version,
        output_file=table.io.new_output(manifest_list_file_path),
        snapshot_id=snapshot_id,
        parent_snapshot_id=parent_snapshot_id,
        sequence_number=None,
    )

    with manifest_list_writer as writer:
        writer.add_manifests([manifest_file])

    return Snapshot(
        snapshot_id=snapshot_id,
        parent_snapshot_id=parent_snapshot_id,
        timestamp_ms=int(time() * 1000),
        manifest_list=manifest_list_file_path,
        summary=None,
        schema_id=table.schema().schema_id,
    )<|MERGE_RESOLUTION|>--- conflicted
+++ resolved
@@ -1110,24 +1110,6 @@
         return partner_map.items if isinstance(partner_map, pa.MapArray) else None
 
 
-<<<<<<< HEAD
-_PRIMITIVE_TO_PHYSICAL = {
-    BooleanType(): "BOOLEAN",
-    IntegerType(): "INT32",
-    LongType(): "INT64",
-    FloatType(): "FLOAT",
-    DoubleType(): "DOUBLE",
-    DateType(): "INT32",
-    TimeType(): "INT64",
-    TimestampType(): "INT64",
-    TimestamptzType(): "INT64",
-    StringType(): "BYTE_ARRAY",
-    UUIDType(): "FIXED_LEN_BYTE_ARRAY",
-    BinaryType(): "BYTE_ARRAY",
-    FixedType(length=0): "BYTE_ARRAY",
-}
-_PHYSICAL_TYPES = set(_PRIMITIVE_TO_PHYSICAL.values()).union({"INT96"})
-=======
 def _primitive_to_phyisical(iceberg_type: PrimitiveType) -> str:
     return visit(iceberg_type, _PRIMITIVE_TO_PHYISCAL_TYPE_VISITOR)
 
@@ -1192,7 +1174,6 @@
 
 
 _PRIMITIVE_TO_PHYISCAL_TYPE_VISITOR = PrimitiveToPhysicalType()
->>>>>>> 53e8c5ba
 
 
 class StatsAggregator:
