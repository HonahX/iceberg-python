--- conflicted
+++ resolved
@@ -262,10 +262,7 @@
     )
 
     assert actual.model_dump() == expected.model_dump()
-<<<<<<< HEAD
-=======
     assert actual.schemas == [expected_schema]
->>>>>>> f1c2ef2b
     assert actual.partition_specs == [expected_spec]
     assert actual.sort_orders == [expected_sort_order]
 
