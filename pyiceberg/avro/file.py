--- conflicted
+++ resolved
@@ -233,29 +233,18 @@
         output_file: OutputFile,
         file_schema: Schema,
         schema_name: str,
-<<<<<<< HEAD
-        schema: Optional[Schema] = None,
-=======
         record_schema: Optional[Schema] = None,
->>>>>>> 88cfe6d0
         metadata: Dict[str, str] = EMPTY_DICT,
     ) -> None:
         self.output_file = output_file
         self.file_schema = file_schema
         self.schema_name = schema_name
         self.sync_bytes = os.urandom(SYNC_SIZE)
-<<<<<<< HEAD
-        if schema is None:
-            self.writer = construct_writer(self.file_schema)
-        else:
-            self.writer = resolve_writer(self.file_schema, schema)
-=======
         self.writer = (
             construct_writer(file_schema=self.file_schema)
             if record_schema is None
             else resolve_writer(record_schema=record_schema, file_schema=self.file_schema)
         )
->>>>>>> 88cfe6d0
         self.metadata = metadata
 
     def __enter__(self) -> AvroOutputFile[D]:
