# Licensed to the Apache Software Foundation (ASF) under one
# or more contributor license agreements.  See the NOTICE file
# distributed with this work for additional information
# regarding copyright ownership.  The ASF licenses this file
# to you under the Apache License, Version 2.0 (the
# "License"); you may not use this file except in compliance
# with the License.  You may obtain a copy of the License at
#
#   http://www.apache.org/licenses/LICENSE-2.0
#
# Unless required by applicable law or agreed to in writing,
# software distributed under the License is distributed on an
# "AS IS" BASIS, WITHOUT WARRANTIES OR CONDITIONS OF ANY
# KIND, either express or implied.  See the License for the
# specific language governing permissions and limitations
# under the License.
from __future__ import annotations

import datetime
import itertools
import uuid
from abc import ABC, abstractmethod
from copy import copy
from dataclasses import dataclass
from enum import Enum
from functools import cached_property, singledispatchmethod
from itertools import chain
from typing import (
    TYPE_CHECKING,
    Any,
    Callable,
    Dict,
    Iterable,
    List,
    Literal,
    Optional,
    Set,
    Tuple,
    TypeVar,
    Union,
)

from pydantic import Field, SerializeAsAny
from sortedcontainers import SortedList

from pyiceberg.exceptions import ResolveError, ValidationError
from pyiceberg.expressions import (
    AlwaysTrue,
    And,
    BooleanExpression,
    EqualTo,
    parser,
    visitors,
)
from pyiceberg.expressions.visitors import _InclusiveMetricsEvaluator, inclusive_projection
from pyiceberg.io import FileIO, load_file_io
from pyiceberg.manifest import (
    POSITIONAL_DELETE_SCHEMA,
    DataFile,
    DataFileContent,
    ManifestContent,
    ManifestEntry,
    ManifestEntryStatus,
    ManifestFile,
    write_manifest,
    write_manifest_list,
)
from pyiceberg.partitioning import PartitionSpec
from pyiceberg.schema import (
    Schema,
    SchemaVisitor,
    assign_fresh_schema_ids,
    promote,
    visit,
)
<<<<<<< HEAD
from pyiceberg.table.metadata import (
    INITIAL_SEQUENCE_NUMBER,
    SUPPORTED_TABLE_FORMAT_VERSION,
    TableMetadata,
    TableMetadataUtil,
)
from pyiceberg.table.refs import MAIN_BRANCH, SnapshotRef, SnapshotRefType
from pyiceberg.table.snapshots import Snapshot, SnapshotLogEntry
=======
from pyiceberg.table.metadata import INITIAL_SEQUENCE_NUMBER, TableMetadata
from pyiceberg.table.snapshots import (
    Operation,
    Snapshot,
    SnapshotLogEntry,
    SnapshotSummaryCollector,
    Summary,
    merge_snapshot_summaries,
)
>>>>>>> 6d5fbb10
from pyiceberg.table.sorting import SortOrder
from pyiceberg.typedef import (
    EMPTY_DICT,
    IcebergBaseModel,
    IcebergRootModel,
    Identifier,
    KeyDefaultDict,
    Properties,
)
from pyiceberg.types import (
    IcebergType,
    ListType,
    MapType,
    NestedField,
    PrimitiveType,
    StructType,
)
from pyiceberg.utils.concurrent import ExecutorFactory
from pyiceberg.utils.datetime import datetime_to_millis

if TYPE_CHECKING:
    import pandas as pd
    import pyarrow as pa
    import ray
    from duckdb import DuckDBPyConnection

    from pyiceberg.catalog import Catalog

ALWAYS_TRUE = AlwaysTrue()
TABLE_ROOT_ID = -1

_JAVA_LONG_MAX = 9223372036854775807


class Transaction:
    _table: Table
    _updates: Tuple[TableUpdate, ...]
    _requirements: Tuple[TableRequirement, ...]

    def __init__(
        self,
        table: Table,
        actions: Optional[Tuple[TableUpdate, ...]] = None,
        requirements: Optional[Tuple[TableRequirement, ...]] = None,
    ):
        self._table = table
        self._updates = actions or ()
        self._requirements = requirements or ()

    def __enter__(self) -> Transaction:
        """Start a transaction to update the table."""
        return self

    def __exit__(self, _: Any, value: Any, traceback: Any) -> None:
        """Close and commit the transaction."""
        fresh_table = self.commit_transaction()
        # Update the new data in place
        self._table.metadata = fresh_table.metadata
        self._table.metadata_location = fresh_table.metadata_location

    def _append_updates(self, *new_updates: TableUpdate) -> Transaction:
        """Append updates to the set of staged updates.

        Args:
            *new_updates: Any new updates.

        Raises:
            ValueError: When the type of update is not unique.

        Returns:
            Transaction object with the new updates appended.
        """
        for new_update in new_updates:
            type_new_update = type(new_update)
            if any(type(update) == type_new_update for update in self._updates):
                raise ValueError(f"Updates in a single commit need to be unique, duplicate: {type_new_update}")
        self._updates = self._updates + new_updates
        return self

    def _append_requirements(self, *new_requirements: TableRequirement) -> Transaction:
        """Append requirements to the set of staged requirements.

        Args:
            *new_requirements: Any new requirements.

        Raises:
            ValueError: When the type of requirement is not unique.

        Returns:
            Transaction object with the new requirements appended.
        """
        for requirement in new_requirements:
            type_new_requirement = type(requirement)
            if any(type(requirement) == type_new_requirement for update in self._requirements):
                raise ValueError(f"Requirements in a single commit need to be unique, duplicate: {type_new_requirement}")
        self._requirements = self._requirements + new_requirements
        return self

    def upgrade_table_version(self, format_version: Literal[1, 2]) -> Transaction:
        """Set the table to a certain version.

        Args:
            format_version: The newly set version.

        Returns:
            The alter table builder.
        """
        if format_version not in {1, 2}:
            raise ValueError(f"Unsupported table format version: {format_version}")

        if format_version < self._table.metadata.format_version:
            raise ValueError(f"Cannot downgrade v{self._table.metadata.format_version} table to v{format_version}")
        if format_version > self._table.metadata.format_version:
            return self._append_updates(UpgradeFormatVersionUpdate(format_version=format_version))
        else:
            return self

    def set_properties(self, **updates: str) -> Transaction:
        """Set properties.

        When a property is already set, it will be overwritten.

        Args:
            updates: The properties set on the table.

        Returns:
            The alter table builder.
        """
        return self._append_updates(SetPropertiesUpdate(updates=updates))

    def add_snapshot(self, snapshot: Snapshot) -> Transaction:
        """Add a new snapshot to the table.

        Returns:
            A new UpdateSchema.
        """
        self._append_updates(AddSnapshotUpdate(snapshot=snapshot))

        return self

    def set_ref_snapshot(
        self,
        snapshot_id: int,
        ref_name: str = "main",
        type: str = "branch",
        max_age_ref_ms: Optional[int] = None,
        max_snapshot_age_ms: Optional[int] = None,
        min_snapshots_to_keep: Optional[int] = None,
    ) -> Transaction:
        """Update a ref to a snapshot.

        Returns:
            A new UpdateSchema.
        """
        self._append_updates(
            SetSnapshotRefUpdate(
                snapshot_id=snapshot_id,
                ref_name=ref_name,
                type=type,
                max_age_ref_ms=max_age_ref_ms,
                max_snapshot_age_ms=max_snapshot_age_ms,
                min_snapshots_to_keep=min_snapshots_to_keep,
            )
        )

        if current_snapshot := self._table.current_snapshot():
            self._append_requirements(AssertRefSnapshotId(snapshot_id=current_snapshot.snapshot_id))
        else:
            # Check how we can check for an empty snapshot 🤔🤔🤔
            # self._append_requirements(AssertRefSnapshotId(snapshot_id=None))
            pass
        return self

    def update_schema(self) -> UpdateSchema:
        """Create a new UpdateSchema to alter the columns of this table.

        Returns:
            A new UpdateSchema.
        """
        return UpdateSchema(self._table, self)

    def remove_properties(self, *removals: str) -> Transaction:
        """Remove properties.

        Args:
            removals: Properties to be removed.

        Returns:
            The alter table builder.
        """
        return self._append_updates(RemovePropertiesUpdate(removals=removals))

    def update_location(self, location: str) -> Transaction:
        """Set the new table location.

        Args:
            location: The new location of the table.

        Returns:
            The alter table builder.
        """
        raise NotImplementedError("Not yet implemented")

    def commit_transaction(self) -> Table:
        """Commit the changes to the catalog.

        Returns:
            The table with the updates applied.
        """
        # Strip the catalog name
        if len(self._updates) > 0:
            self._table._do_commit(  # pylint: disable=W0212
                updates=self._updates,
                requirements=self._requirements,
            )
            return self._table
        else:
            return self._table


class TableUpdateAction(Enum):
    upgrade_format_version = "upgrade-format-version"
    add_schema = "add-schema"
    set_current_schema = "set-current-schema"
    add_spec = "add-spec"
    set_default_spec = "set-default-spec"
    add_sort_order = "add-sort-order"
    set_default_sort_order = "set-default-sort-order"
    add_snapshot = "add-snapshot"
    set_snapshot_ref = "set-snapshot-ref"
    remove_snapshots = "remove-snapshots"
    remove_snapshot_ref = "remove-snapshot-ref"
    set_location = "set-location"
    set_properties = "set-properties"
    remove_properties = "remove-properties"


class TableUpdate(IcebergBaseModel):
    action: TableUpdateAction


class UpgradeFormatVersionUpdate(TableUpdate):
    action: TableUpdateAction = TableUpdateAction.upgrade_format_version
    format_version: int = Field(alias="format-version")


class AddSchemaUpdate(TableUpdate):
    action: TableUpdateAction = TableUpdateAction.add_schema
    schema_: Schema = Field(alias="schema")
    # This field is required: https://github.com/apache/iceberg/pull/7445
    last_column_id: int = Field(alias="last-column-id")


class SetCurrentSchemaUpdate(TableUpdate):
    action: TableUpdateAction = TableUpdateAction.set_current_schema
    schema_id: int = Field(
        alias="schema-id", description="Schema ID to set as current, or -1 to set last added schema", default=-1
    )


class AddPartitionSpecUpdate(TableUpdate):
    action: TableUpdateAction = TableUpdateAction.add_spec
    spec: PartitionSpec


class SetDefaultSpecUpdate(TableUpdate):
    action: TableUpdateAction = TableUpdateAction.set_default_spec
    spec_id: int = Field(
        alias="spec-id", description="Partition spec ID to set as the default, or -1 to set last added spec", default=-1
    )


class AddSortOrderUpdate(TableUpdate):
    action: TableUpdateAction = TableUpdateAction.add_sort_order
    sort_order: SortOrder = Field(alias="sort-order")


class SetDefaultSortOrderUpdate(TableUpdate):
    action: TableUpdateAction = TableUpdateAction.set_default_sort_order
    sort_order_id: int = Field(
        alias="sort-order-id", description="Sort order ID to set as the default, or -1 to set last added sort order", default=-1
    )


class AddSnapshotUpdate(TableUpdate):
    action: TableUpdateAction = TableUpdateAction.add_snapshot
    snapshot: Snapshot


class SetSnapshotRefUpdate(TableUpdate):
    action: TableUpdateAction = TableUpdateAction.set_snapshot_ref
    ref_name: str = Field(alias="ref-name")
    type: Literal["tag", "branch"]
    snapshot_id: int = Field(alias="snapshot-id")
    max_age_ref_ms: Optional[int] = Field(alias="max-ref-age-ms")
    max_snapshot_age_ms: Optional[int] = Field(alias="max-snapshot-age-ms")
    min_snapshots_to_keep: Optional[int] = Field(alias="min-snapshots-to-keep")


class RemoveSnapshotsUpdate(TableUpdate):
    action: TableUpdateAction = TableUpdateAction.remove_snapshots
    snapshot_ids: List[int] = Field(alias="snapshot-ids")


class RemoveSnapshotRefUpdate(TableUpdate):
    action: TableUpdateAction = TableUpdateAction.remove_snapshot_ref
    ref_name: str = Field(alias="ref-name")


class SetLocationUpdate(TableUpdate):
    action: TableUpdateAction = TableUpdateAction.set_location
    location: str


class SetPropertiesUpdate(TableUpdate):
    action: TableUpdateAction = TableUpdateAction.set_properties
    updates: Dict[str, str]


class RemovePropertiesUpdate(TableUpdate):
    action: TableUpdateAction = TableUpdateAction.remove_properties
    removals: List[str]


class TableMetadataUpdateBuilder:
    _base_metadata: Dict[str, Any]
    _updates: List[TableUpdate]
    _last_added_schema_id: Optional[int]

    def __init__(self, base_metadata: TableMetadata) -> None:
        self._base_metadata = copy(base_metadata.model_dump())
        self._updates = []
        self._last_added_schema_id = None

    def _reuse_or_create_new_schema_id(self, new_schema: Schema) -> Tuple[int, bool]:
        # if the schema already exists, use its id; otherwise use the highest id + 1
        new_schema_id = self._base_metadata["current-schema-id"]
        for raw_schema in self._base_metadata["schemas"]:
            schema = Schema(**raw_schema)
            if schema == new_schema:
                return schema.schema_id, False
            elif schema.schema_id >= new_schema_id:
                new_schema_id = schema.schema_id + 1
        return new_schema_id, True

    def _add_schema_internal(self, schema: Schema, last_column_id: int, update: TableUpdate) -> int:
        if last_column_id < self._base_metadata["last-column-id"]:
            raise ValueError(f"Invalid last column id {last_column_id}, must be >= {self._base_metadata['last-column-id']}")
        new_schema_id, is_new_schema = self._reuse_or_create_new_schema_id(schema)
        if not is_new_schema and last_column_id == self._base_metadata["last-column-id"]:
            if self._last_added_schema_id is not None and any(
                update.schema_.schema_id == new_schema_id for update in self._updates if isinstance(update, AddSchemaUpdate)
            ):
                self._last_added_schema_id = new_schema_id
            return new_schema_id

        self._base_metadata["last-column-id"] = last_column_id

        new_schema = (
            schema
            if new_schema_id == schema.schema_id
            # TODO: double check the parameter passing here, schema.fields may be interpreted as the **data fileds
            else Schema(*schema.fields, schema_id=new_schema_id, identifier_field_ids=schema.identifier_field_ids)
        )

        if is_new_schema:
            self._base_metadata["schemas"].append(new_schema.model_dump())

        self._updates.append(update)
        self._last_added_schema_id = new_schema_id
        return new_schema_id

    def _set_current_schema(self, schema_id: int) -> None:
        if schema_id == -1:
            if self._last_added_schema_id is None:
                raise ValueError("Cannot set current schema to last added schema when no schema has been added")
            return self._set_current_schema(self._last_added_schema_id)

        if schema_id == self._base_metadata["current-schema-id"]:
            return

        schema = next(
            (Schema(**raw_schema) for raw_schema in self._base_metadata["schemas"] if raw_schema["schema-id"] == schema_id), None
        )
        if schema is None:
            raise ValueError(f"Schema with id {schema_id} does not exist")

        # TODO: rebuild sort_order and partition_spec
        # So it seems the rebuild just refresh the inner field which hold the schema and some naming check for partition_spec
        # Seems this is not necessary in pyiceberg case wince

        self._base_metadata["current-schema-id"] = schema_id
        if self._last_added_schema_id is not None and self._last_added_schema_id == schema_id:
            self._updates.append(SetCurrentSchemaUpdate(schema_id=-1))
        else:
            self._updates.append(SetCurrentSchemaUpdate(schema_id=schema_id))

    @singledispatchmethod
    def update_table_metadata(self, update: TableUpdate) -> None:
        raise TypeError(f"Unsupported update: {update}")

    @update_table_metadata.register(UpgradeFormatVersionUpdate)
    def _(self, update: UpgradeFormatVersionUpdate) -> None:
        current_format_version = self._base_metadata["format-version"]
        if update.format_version > SUPPORTED_TABLE_FORMAT_VERSION:
            raise ValueError(f"Unsupported table format version: {update.format_version}")
        if update.format_version < current_format_version:
            raise ValueError(f"Cannot downgrade v{current_format_version} table to v{update.format_version}")
        if update.format_version == current_format_version:
            return
        # At this point, the base_metadata is guaranteed to be v1
        self._base_metadata["format-version"] = 2

        raise ValueError(f"Cannot upgrade v{current_format_version} table to v{update.format_version}")

    @update_table_metadata.register(AddSchemaUpdate)
    def _(self, update: AddSchemaUpdate) -> None:
        self._add_schema_internal(update.schema_, update.last_column_id, update)

    @update_table_metadata.register(SetCurrentSchemaUpdate)
    def _(self, update: SetCurrentSchemaUpdate) -> None:
        self._set_current_schema(update.schema_id)

    @update_table_metadata.register(AddSnapshotUpdate)
    def _(self, update: AddSnapshotUpdate) -> None:
        if len(self._base_metadata["schemas"]) == 0:
            raise ValueError("Attempting to add a snapshot before a schema is added")
        if len(self._base_metadata["partition-specs"]) == 0:
            raise ValueError("Attempting to add a snapshot before a partition spec is added")
        if len(self._base_metadata["sort-orders"]) == 0:
            raise ValueError("Attempting to add a snapshot before a sort order is added")
        if any(
            update.snapshot.snapshot_id == Snapshot(**raw_snapshot).snapshot_id
            for raw_snapshot in self._base_metadata["snapshots"]
        ):
            raise ValueError(f"Snapshot with id {update.snapshot.snapshot_id} already exists")
        if (
            self._base_metadata["format-version"] == 2
            and update.snapshot.sequence_number is not None
            and self._base_metadata["last-sequence-number"] is not None
            and update.snapshot.sequence_number <= self._base_metadata["last-sequence-number"]
            and update.snapshot.parent_snapshot_id is not None
        ):
            raise ValueError(
                f"Cannot add snapshot with sequence number {update.snapshot.sequence_number} older than last sequence number {self._base_metadata['last-sequence-number']}"
            )

        self._base_metadata["last-updated-ms"] = update.snapshot.timestamp_ms
        self._base_metadata["last-sequence-number"] = update.snapshot.sequence_number
        self._base_metadata["snapshots"].append(update.snapshot)
        self._updates.append(update)

    @update_table_metadata.register(SetSnapshotRefUpdate)
    def _(self, update: SetSnapshotRefUpdate) -> None:
        ## TODO: may be some of the validation could be added to SnapshotRef class
        ## TODO: may be we need to make some of the field in this update as optional or we can remove some of the checks
        if update.type is None:
            raise ValueError("Snapshot ref type must be set")
        if update.min_snapshots_to_keep is not None and update.type == SnapshotRefType.TAG:
            raise ValueError("Cannot set min snapshots to keep for branch refs")
        if update.min_snapshots_to_keep is not None and update.min_snapshots_to_keep <= 0:
            raise ValueError("Minimum snapshots to keep must be >= 0")
        if update.max_snapshot_age_ms is not None and update.type == SnapshotRefType.TAG:
            raise ValueError("Tags do not support setting maxSnapshotAgeMs")
        if update.max_snapshot_age_ms is not None and update.max_snapshot_age_ms <= 0:
            raise ValueError("Max snapshot age must be > 0 ms")
        if update.max_age_ref_ms is not None and update.max_age_ref_ms <= 0:
            raise ValueError("Max ref age must be > 0 ms")
        snapshot_ref = SnapshotRef(
            snapshot_id=update.snapshot_id,
            snapshot_ref_type=update.type,
            min_snapshots_to_keep=update.min_snapshots_to_keep,
            max_snapshot_age_ms=update.max_snapshot_age_ms,
            max_ref_age_ms=update.max_age_ref_ms,
        )
        existing_ref = self._base_metadata["refs"].get(update.ref_name)
        if existing_ref is not None and existing_ref == snapshot_ref:
            return

        snapshot = next(
            (
                Snapshot(**raw_snapshot)
                for raw_snapshot in self._base_metadata["snapshots"]
                if raw_snapshot["snapshot-id"] == snapshot_ref.snapshot_id
            ),
            None,
        )
        if snapshot is None:
            raise ValueError(f"Cannot set {snapshot_ref.ref_name} to unknown snapshot {snapshot_ref.snapshot_id}")

        if any(
            snapshot_ref.snapshot_id == prev_update.snapshot.snapshot_id
            for prev_update in self._updates
            if isinstance(self._updates, AddSnapshotUpdate)
        ):
            self._base_metadata["last-updated-ms"] = snapshot.timestamp

        if update.ref_name == MAIN_BRANCH:
            self._base_metadata["current-snapshot-id"] = snapshot_ref.snapshot_id
            # TODO: double-check if the default value of TableMetadata make the timestamp too early
            if self._base_metadata["last-updated-ms"] is None:
                self._base_metadata["last-updated-ms"] = datetime_to_millis(datetime.datetime.now().astimezone())
            self._base_metadata["snapshot-log"].append(
                SnapshotLogEntry(
                    snapshot_id=snapshot_ref.snapshot_id,
                    timestamp_ms=self._base_metadata["last-updated-ms"],
                ).model_dump()
            )

        self._base_metadata["refs"][update.ref_name] = snapshot_ref
        self._updates.append(update)

    def build(self) -> TableMetadata:
        return TableMetadataUtil.parse_obj(self._base_metadata)


class TableRequirement(IcebergBaseModel):
    type: str

    @abstractmethod
    def validate(self, base_metadata: TableMetadata) -> None:
        """Validate the requirement against the base metadata."""
        ...


class AssertCreate(TableRequirement):
    """The table must not already exist; used for create transactions."""

    type: Literal["assert-create"] = Field(default="assert-create")

    def validate(self, base_metadata: TableMetadata) -> None:
        if base_metadata is not None:
            raise ValueError("Table already exists")


class AssertTableUUID(TableRequirement):
    """The table UUID must match the requirement's `uuid`."""

    type: Literal["assert-table-uuid"] = Field(default="assert-table-uuid")
    uuid: str

    def validate(self, base_metadata: TableMetadata) -> None:
        if self.uuid != base_metadata.uuid:
            raise ValueError(f"Table UUID does not match: {self.uuid} != {base_metadata.uuid}")


class AssertRefSnapshotId(TableRequirement):
    """The table branch or tag identified by the requirement's `ref` must reference the requirement's `snapshot-id`.

    if `snapshot-id` is `null` or missing, the ref must not already exist.
    """

    type: Literal["assert-ref-snapshot-id"] = Field(default="assert-ref-snapshot-id")
<<<<<<< HEAD
    ref: str
    snapshot_id: Optional[int] = Field(default=None, alias="snapshot-id")

    def validate(self, base_metadata: TableMetadata) -> None:
        snapshot_ref = base_metadata.refs.get(self.ref)
        if snapshot_ref is not None:
            ref_type = snapshot_ref.snapshot_ref_type
            if self.snapshot_id is None:
                raise ValueError(f"Requirement failed: {self.ref_tpe} {self.ref} was created concurrently")
            elif self.snapshot_id != snapshot_ref.snapshot_id:
                raise ValueError(
                    f"Requirement failed: {ref_type} {self.ref} has changed: expected id {self.snapshot_id}, found {snapshot_ref.snapshot_id}"
                )
        elif self.snapshot_id is not None:
            raise ValueError(f"Requirement failed: branch or tag {self.ref} is missing, expected {self.snapshot_id}")
=======
    ref: str = Field(default="main")
    snapshot_id: int = Field(..., alias="snapshot-id")
>>>>>>> 6d5fbb10


class AssertLastAssignedFieldId(TableRequirement):
    """The table's last assigned column id must match the requirement's `last-assigned-field-id`."""

    type: Literal["assert-last-assigned-field-id"] = Field(default="assert-last-assigned-field-id")
    last_assigned_field_id: int = Field(..., alias="last-assigned-field-id")

    def validate(self, base_metadata: TableMetadata) -> None:
        raise NotImplementedError("Not yet implemented")


class AssertCurrentSchemaId(TableRequirement):
    """The table's current schema id must match the requirement's `current-schema-id`."""

    type: Literal["assert-current-schema-id"] = Field(default="assert-current-schema-id")
    current_schema_id: int = Field(..., alias="current-schema-id")

    def validate(self, base_metadata: TableMetadata) -> None:
        raise NotImplementedError("Not yet implemented")


class AssertLastAssignedPartitionId(TableRequirement):
    """The table's last assigned partition id must match the requirement's `last-assigned-partition-id`."""

    type: Literal["assert-last-assigned-partition-id"] = Field(default="assert-last-assigned-partition-id")
    last_assigned_partition_id: int = Field(..., alias="last-assigned-partition-id")

    def validate(self, base_metadata: TableMetadata) -> None:
        raise NotImplementedError("Not yet implemented")


class AssertDefaultSpecId(TableRequirement):
    """The table's default spec id must match the requirement's `default-spec-id`."""

    type: Literal["assert-default-spec-id"] = Field(default="assert-default-spec-id")
    default_spec_id: int = Field(..., alias="default-spec-id")

    def validate(self, base_metadata: TableMetadata) -> None:
        raise NotImplementedError("Not yet implemented")


class AssertDefaultSortOrderId(TableRequirement):
    """The table's default sort order id must match the requirement's `default-sort-order-id`."""

    type: Literal["assert-default-sort-order-id"] = Field(default="assert-default-sort-order-id")
    default_sort_order_id: int = Field(..., alias="default-sort-order-id")

    def validate(self, base_metadata: TableMetadata) -> None:
        raise NotImplementedError("Not yet implemented")


class Namespace(IcebergRootModel[List[str]]):
    """Reference to one or more levels of a namespace."""

    root: List[str] = Field(
        ...,
        description='Reference to one or more levels of a namespace',
    )


class TableIdentifier(IcebergBaseModel):
    """Fully Qualified identifier to a table."""

    namespace: Namespace
    name: str


class CommitTableRequest(IcebergBaseModel):
    identifier: TableIdentifier = Field()
    requirements: Tuple[SerializeAsAny[TableRequirement], ...] = Field(default_factory=tuple)
    updates: Tuple[SerializeAsAny[TableUpdate], ...] = Field(default_factory=tuple)


class CommitTableResponse(IcebergBaseModel):
    metadata: TableMetadata
    metadata_location: str = Field(alias="metadata-location")


def update_table_metadata(base_metadata: TableMetadata, updates: Tuple[TableUpdate, ...]) -> TableMetadata:
    builder = TableMetadataUpdateBuilder(base_metadata)
    for update in updates:
        builder.update_table_metadata(update)
    return builder.build()


class Table:
    identifier: Identifier = Field()
    metadata: TableMetadata
    metadata_location: str = Field()
    io: FileIO
    catalog: Catalog

    def __init__(
        self, identifier: Identifier, metadata: TableMetadata, metadata_location: str, io: FileIO, catalog: Catalog
    ) -> None:
        self.identifier = identifier
        self.metadata = metadata
        self.metadata_location = metadata_location
        self.io = io
        self.catalog = catalog

    def transaction(self) -> Transaction:
        return Transaction(self)

    def refresh(self) -> Table:
        """Refresh the current table metadata."""
        fresh = self.catalog.load_table(self.identifier[1:])
        self.metadata = fresh.metadata
        self.io = fresh.io
        self.metadata_location = fresh.metadata_location
        return self

    def name(self) -> Identifier:
        """Return the identifier of this table."""
        return self.identifier

    def scan(
        self,
        row_filter: Union[str, BooleanExpression] = ALWAYS_TRUE,
        selected_fields: Tuple[str, ...] = ("*",),
        case_sensitive: bool = True,
        snapshot_id: Optional[int] = None,
        options: Properties = EMPTY_DICT,
        limit: Optional[int] = None,
    ) -> DataScan:
        return DataScan(
            table=self,
            row_filter=row_filter,
            selected_fields=selected_fields,
            case_sensitive=case_sensitive,
            snapshot_id=snapshot_id,
            options=options,
            limit=limit,
        )

    @property
    def format_version(self) -> Literal[1, 2]:
        return self.metadata.format_version

    def schema(self) -> Schema:
        """Return the schema for this table."""
        return next(schema for schema in self.metadata.schemas if schema.schema_id == self.metadata.current_schema_id)

    def schemas(self) -> Dict[int, Schema]:
        """Return a dict of the schema of this table."""
        return {schema.schema_id: schema for schema in self.metadata.schemas}

    def spec(self) -> PartitionSpec:
        """Return the partition spec of this table."""
        return next(spec for spec in self.metadata.partition_specs if spec.spec_id == self.metadata.default_spec_id)

    def specs(self) -> Dict[int, PartitionSpec]:
        """Return a dict the partition specs this table."""
        return {spec.spec_id: spec for spec in self.metadata.partition_specs}

    def sort_order(self) -> SortOrder:
        """Return the sort order of this table."""
        return next(
            sort_order for sort_order in self.metadata.sort_orders if sort_order.order_id == self.metadata.default_sort_order_id
        )

    def sort_orders(self) -> Dict[int, SortOrder]:
        """Return a dict of the sort orders of this table."""
        return {sort_order.order_id: sort_order for sort_order in self.metadata.sort_orders}

    @property
    def properties(self) -> Dict[str, str]:
        """Properties of the table."""
        return self.metadata.properties

    def location(self) -> str:
        """Return the table's base location."""
        return self.metadata.location

    @property
    def last_sequence_number(self) -> int:
        return self.metadata.last_sequence_number

    def _next_sequence_number(self) -> int:
        return INITIAL_SEQUENCE_NUMBER if self.format_version == 1 else self.last_sequence_number + 1

    def new_snapshot_id(self) -> int:
        """Generate a new snapshot-id that's not in use."""
        snapshot_id = _generate_snapshot_id()
        while self.snapshot_by_id(snapshot_id) is not None:
            snapshot_id = _generate_snapshot_id()

        return snapshot_id

    def current_snapshot(self) -> Optional[Snapshot]:
        """Get the current snapshot for this table, or None if there is no current snapshot."""
        if snapshot_id := self.metadata.current_snapshot_id:
            return self.snapshot_by_id(snapshot_id)
        return None

    def snapshot_by_id(self, snapshot_id: int) -> Optional[Snapshot]:
        """Get the snapshot of this table with the given id, or None if there is no matching snapshot."""
        try:
            return next(snapshot for snapshot in self.metadata.snapshots if snapshot.snapshot_id == snapshot_id)
        except StopIteration:
            return None

    def snapshot_by_name(self, name: str) -> Optional[Snapshot]:
        """Return the snapshot referenced by the given name or null if no such reference exists."""
        if ref := self.metadata.refs.get(name):
            return self.snapshot_by_id(ref.snapshot_id)
        return None

    def history(self) -> List[SnapshotLogEntry]:
        """Get the snapshot history of this table."""
        return self.metadata.snapshot_log

    def update_schema(self, allow_incompatible_changes: bool = False, case_sensitive: bool = True) -> UpdateSchema:
        return UpdateSchema(self, allow_incompatible_changes=allow_incompatible_changes, case_sensitive=case_sensitive)

    def write_arrow(self, df: pa.Table, mode: Literal['append', 'overwrite'] = 'overwrite') -> None:
        if len(self.spec().fields) > 0:
            raise ValueError("Currently only unpartitioned tables are supported")

        snapshot_id = self.new_snapshot_id()
        parent_snapshot_id = current_snapshot.snapshot_id if (current_snapshot := self.current_snapshot()) else None

        data_files = _dataframe_to_data_files(self, snapshot_id=snapshot_id, df=df)
        merge = _MergeAppend(table=self, snapshot_id=snapshot_id)
        for data_file in data_files:
            merge.append_datafile(data_file)

        if mode == "overwrite":
            if _ := self.current_snapshot():
                operation = Operation.OVERWRITE
            else:
                operation = Operation.APPEND
        elif mode == "append":
            if current_snapshot := self.current_snapshot():
                for manifest in current_snapshot.manifests(self.io):
                    merge.append_manifest(manifest)
            operation = Operation.APPEND
        else:
            raise ValueError(f"Unknown write mode: {mode}")

        new_summary, manifests = merge.manifests()
        summary = merge_snapshot_summaries(
            summary=Summary(operation=operation, **new_summary),
            previous_summary=None
            if parent_snapshot_id is None
            else snapshot.summary
            if (snapshot := self.snapshot_by_id(parent_snapshot_id))
            else None,
        )
        summary['operation'] = operation

        snapshot = _manifests_to_manifest_list(
            self, snapshot_id=snapshot_id, parent_snapshot_id=parent_snapshot_id, manifests=manifests, summary=summary
        )

        with self.transaction() as tx:
            tx.add_snapshot(snapshot=snapshot)
            tx.set_ref_snapshot(snapshot_id=snapshot.snapshot_id)

    def _do_commit(self, updates: Tuple[TableUpdate, ...], requirements: Tuple[TableRequirement, ...]) -> None:
        response = self.catalog._commit_table(  # pylint: disable=W0212
            CommitTableRequest(
                identifier=TableIdentifier(namespace=self.identifier[:-1], name=self.identifier[-1]),
                updates=updates,
                requirements=requirements,
            )
        )  # pylint: disable=W0212
        self.metadata = response.metadata
        self.metadata_location = response.metadata_location

    def __eq__(self, other: Any) -> bool:
        """Return the equality of two instances of the Table class."""
        return (
            self.identifier == other.identifier
            and self.metadata == other.metadata
            and self.metadata_location == other.metadata_location
            if isinstance(other, Table)
            else False
        )

    def __repr__(self) -> str:
        """Return the string representation of the Table class."""
        table_name = self.catalog.table_name_from(self.identifier)
        schema_str = ",\n  ".join(str(column) for column in self.schema().columns if self.schema())
        partition_str = f"partition by: [{', '.join(field.name for field in self.spec().fields if self.spec())}]"
        sort_order_str = f"sort order: [{', '.join(str(field) for field in self.sort_order().fields if self.sort_order())}]"
        snapshot_str = f"snapshot: {str(self.current_snapshot()) if self.current_snapshot() else 'null'}"
        result_str = f"{table_name}(\n  {schema_str}\n),\n{partition_str},\n{sort_order_str},\n{snapshot_str}"
        return result_str


class StaticTable(Table):
    """Load a table directly from a metadata file (i.e., without using a catalog)."""

    def refresh(self) -> Table:
        """Refresh the current table metadata."""
        raise NotImplementedError("To be implemented")

    @classmethod
    def from_metadata(cls, metadata_location: str, properties: Properties = EMPTY_DICT) -> StaticTable:
        io = load_file_io(properties=properties, location=metadata_location)
        file = io.new_input(metadata_location)

        from pyiceberg.serializers import FromInputFile

        metadata = FromInputFile.table_metadata(file)

        from pyiceberg.catalog.noop import NoopCatalog

        return cls(
            identifier=("static-table", metadata_location),
            metadata_location=metadata_location,
            metadata=metadata,
            io=load_file_io({**properties, **metadata.properties}),
            catalog=NoopCatalog("static-table"),
        )


def _parse_row_filter(expr: Union[str, BooleanExpression]) -> BooleanExpression:
    """Accept an expression in the form of a BooleanExpression or a string.

    In the case of a string, it will be converted into a unbound BooleanExpression.

    Args:
        expr: Expression as a BooleanExpression or a string.

    Returns: An unbound BooleanExpression.
    """
    return parser.parse(expr) if isinstance(expr, str) else expr


S = TypeVar("S", bound="TableScan", covariant=True)


class TableScan(ABC):
    table: Table
    row_filter: BooleanExpression
    selected_fields: Tuple[str, ...]
    case_sensitive: bool
    snapshot_id: Optional[int]
    options: Properties
    limit: Optional[int]

    def __init__(
        self,
        table: Table,
        row_filter: Union[str, BooleanExpression] = ALWAYS_TRUE,
        selected_fields: Tuple[str, ...] = ("*",),
        case_sensitive: bool = True,
        snapshot_id: Optional[int] = None,
        options: Properties = EMPTY_DICT,
        limit: Optional[int] = None,
    ):
        self.table = table
        self.row_filter = _parse_row_filter(row_filter)
        self.selected_fields = selected_fields
        self.case_sensitive = case_sensitive
        self.snapshot_id = snapshot_id
        self.options = options
        self.limit = limit

    def snapshot(self) -> Optional[Snapshot]:
        if self.snapshot_id:
            return self.table.snapshot_by_id(self.snapshot_id)
        return self.table.current_snapshot()

    def projection(self) -> Schema:
        snapshot_schema = self.table.schema()
        if snapshot := self.snapshot():
            if snapshot_schema_id := snapshot.schema_id:
                snapshot_schema = self.table.schemas()[snapshot_schema_id]

        if "*" in self.selected_fields:
            return snapshot_schema

        return snapshot_schema.select(*self.selected_fields, case_sensitive=self.case_sensitive)

    @abstractmethod
    def plan_files(self) -> Iterable[ScanTask]:
        ...

    @abstractmethod
    def to_arrow(self) -> pa.Table:
        ...

    @abstractmethod
    def to_pandas(self, **kwargs: Any) -> pd.DataFrame:
        ...

    def update(self: S, **overrides: Any) -> S:
        """Create a copy of this table scan with updated fields."""
        return type(self)(**{**self.__dict__, **overrides})

    def use_ref(self: S, name: str) -> S:
        if self.snapshot_id:
            raise ValueError(f"Cannot override ref, already set snapshot id={self.snapshot_id}")
        if snapshot := self.table.snapshot_by_name(name):
            return self.update(snapshot_id=snapshot.snapshot_id)

        raise ValueError(f"Cannot scan unknown ref={name}")

    def select(self: S, *field_names: str) -> S:
        if "*" in self.selected_fields:
            return self.update(selected_fields=field_names)
        return self.update(selected_fields=tuple(set(self.selected_fields).intersection(set(field_names))))

    def filter(self: S, expr: Union[str, BooleanExpression]) -> S:
        return self.update(row_filter=And(self.row_filter, _parse_row_filter(expr)))

    def with_case_sensitive(self: S, case_sensitive: bool = True) -> S:
        return self.update(case_sensitive=case_sensitive)


class ScanTask(ABC):
    pass


@dataclass(init=False)
class FileScanTask(ScanTask):
    file: DataFile
    delete_files: Set[DataFile]
    start: int
    length: int

    def __init__(
        self,
        data_file: DataFile,
        delete_files: Optional[Set[DataFile]] = None,
        start: Optional[int] = None,
        length: Optional[int] = None,
    ) -> None:
        self.file = data_file
        self.delete_files = delete_files or set()
        self.start = start or 0
        self.length = length or data_file.file_size_in_bytes


def _open_manifest(
    io: FileIO,
    manifest: ManifestFile,
    partition_filter: Callable[[DataFile], bool],
    metrics_evaluator: Callable[[DataFile], bool],
) -> List[ManifestEntry]:
    return [
        manifest_entry
        for manifest_entry in manifest.fetch_manifest_entry(io, discard_deleted=True)
        if partition_filter(manifest_entry.data_file) and metrics_evaluator(manifest_entry.data_file)
    ]


def _min_data_file_sequence_number(manifests: List[ManifestFile]) -> int:
    try:
        return min(
            manifest.min_sequence_number or INITIAL_SEQUENCE_NUMBER
            for manifest in manifests
            if manifest.content == ManifestContent.DATA
        )
    except ValueError:
        # In case of an empty iterator
        return INITIAL_SEQUENCE_NUMBER


def _match_deletes_to_datafile(data_entry: ManifestEntry, positional_delete_entries: SortedList[ManifestEntry]) -> Set[DataFile]:
    """Check if the delete file is relevant for the data file.

    Using the column metrics to see if the filename is in the lower and upper bound.

    Args:
        data_entry (ManifestEntry): The manifest entry path of the datafile.
        positional_delete_entries (List[ManifestEntry]): All the candidate positional deletes manifest entries.

    Returns:
        A set of files that are relevant for the data file.
    """
    relevant_entries = positional_delete_entries[positional_delete_entries.bisect_right(data_entry) :]

    if len(relevant_entries) > 0:
        evaluator = _InclusiveMetricsEvaluator(POSITIONAL_DELETE_SCHEMA, EqualTo("file_path", data_entry.data_file.file_path))
        return {
            positional_delete_entry.data_file
            for positional_delete_entry in relevant_entries
            if evaluator.eval(positional_delete_entry.data_file)
        }
    else:
        return set()


class DataScan(TableScan):
    def __init__(
        self,
        table: Table,
        row_filter: Union[str, BooleanExpression] = ALWAYS_TRUE,
        selected_fields: Tuple[str, ...] = ("*",),
        case_sensitive: bool = True,
        snapshot_id: Optional[int] = None,
        options: Properties = EMPTY_DICT,
        limit: Optional[int] = None,
    ):
        super().__init__(table, row_filter, selected_fields, case_sensitive, snapshot_id, options, limit)

    def _build_partition_projection(self, spec_id: int) -> BooleanExpression:
        project = inclusive_projection(self.table.schema(), self.table.specs()[spec_id])
        return project(self.row_filter)

    @cached_property
    def partition_filters(self) -> KeyDefaultDict[int, BooleanExpression]:
        return KeyDefaultDict(self._build_partition_projection)

    def _build_manifest_evaluator(self, spec_id: int) -> Callable[[ManifestFile], bool]:
        spec = self.table.specs()[spec_id]
        return visitors.manifest_evaluator(spec, self.table.schema(), self.partition_filters[spec_id], self.case_sensitive)

    def _build_partition_evaluator(self, spec_id: int) -> Callable[[DataFile], bool]:
        spec = self.table.specs()[spec_id]
        partition_type = spec.partition_type(self.table.schema())
        partition_schema = Schema(*partition_type.fields)
        partition_expr = self.partition_filters[spec_id]

        evaluator = visitors.expression_evaluator(partition_schema, partition_expr, self.case_sensitive)
        return lambda data_file: evaluator(data_file.partition)

    def _check_sequence_number(self, min_data_sequence_number: int, manifest: ManifestFile) -> bool:
        """Ensure that no manifests are loaded that contain deletes that are older than the data.

        Args:
            min_data_sequence_number (int): The minimal sequence number.
            manifest (ManifestFile): A ManifestFile that can be either data or deletes.

        Returns:
            Boolean indicating if it is either a data file, or a relevant delete file.
        """
        return manifest.content == ManifestContent.DATA or (
            # Not interested in deletes that are older than the data
            manifest.content == ManifestContent.DELETES
            and (manifest.sequence_number or INITIAL_SEQUENCE_NUMBER) >= min_data_sequence_number
        )

    def plan_files(self) -> Iterable[FileScanTask]:
        """Plans the relevant files by filtering on the PartitionSpecs.

        Returns:
            List of FileScanTasks that contain both data and delete files.
        """
        snapshot = self.snapshot()
        if not snapshot:
            return iter([])

        io = self.table.io

        # step 1: filter manifests using partition summaries
        # the filter depends on the partition spec used to write the manifest file, so create a cache of filters for each spec id

        manifest_evaluators: Dict[int, Callable[[ManifestFile], bool]] = KeyDefaultDict(self._build_manifest_evaluator)

        manifests = [
            manifest_file
            for manifest_file in snapshot.manifests(io)
            if manifest_evaluators[manifest_file.partition_spec_id](manifest_file)
        ]

        # step 2: filter the data files in each manifest
        # this filter depends on the partition spec used to write the manifest file

        partition_evaluators: Dict[int, Callable[[DataFile], bool]] = KeyDefaultDict(self._build_partition_evaluator)
        metrics_evaluator = _InclusiveMetricsEvaluator(
            self.table.schema(), self.row_filter, self.case_sensitive, self.options.get("include_empty_files") == "true"
        ).eval

        min_data_sequence_number = _min_data_file_sequence_number(manifests)

        data_entries: List[ManifestEntry] = []
        positional_delete_entries = SortedList(key=lambda entry: entry.data_sequence_number or INITIAL_SEQUENCE_NUMBER)

        executor = ExecutorFactory.get_or_create()
        for manifest_entry in chain(
            *executor.map(
                lambda args: _open_manifest(*args),
                [
                    (
                        io,
                        manifest,
                        partition_evaluators[manifest.partition_spec_id],
                        metrics_evaluator,
                    )
                    for manifest in manifests
                    if self._check_sequence_number(min_data_sequence_number, manifest)
                ],
            )
        ):
            data_file = manifest_entry.data_file
            if data_file.content == DataFileContent.DATA:
                data_entries.append(manifest_entry)
            elif data_file.content == DataFileContent.POSITION_DELETES:
                positional_delete_entries.add(manifest_entry)
            elif data_file.content == DataFileContent.EQUALITY_DELETES:
                raise ValueError("PyIceberg does not yet support equality deletes: https://github.com/apache/iceberg/issues/6568")
            else:
                raise ValueError(f"Unknown DataFileContent ({data_file.content}): {manifest_entry}")

        return [
            FileScanTask(
                data_entry.data_file,
                delete_files=_match_deletes_to_datafile(
                    data_entry,
                    positional_delete_entries,
                ),
            )
            for data_entry in data_entries
        ]

    def to_arrow(self) -> pa.Table:
        from pyiceberg.io.pyarrow import project_table

        return project_table(
            self.plan_files(),
            self.table,
            self.row_filter,
            self.projection(),
            case_sensitive=self.case_sensitive,
            limit=self.limit,
        )

    def to_pandas(self, **kwargs: Any) -> pd.DataFrame:
        return self.to_arrow().to_pandas(**kwargs)

    def to_duckdb(self, table_name: str, connection: Optional[DuckDBPyConnection] = None) -> DuckDBPyConnection:
        import duckdb

        con = connection or duckdb.connect(database=":memory:")
        con.register(table_name, self.to_arrow())

        return con

    def to_ray(self) -> ray.data.dataset.Dataset:
        import ray

        return ray.data.from_arrow(self.to_arrow())


class MoveOperation(Enum):
    First = 1
    Before = 2
    After = 3


@dataclass
class Move:
    field_id: int
    full_name: str
    op: MoveOperation
    other_field_id: Optional[int] = None


class UpdateSchema:
    _table: Table
    _schema: Schema
    _last_column_id: itertools.count[int]
    _identifier_field_names: Set[str]

    _adds: Dict[int, List[NestedField]] = {}
    _updates: Dict[int, NestedField] = {}
    _deletes: Set[int] = set()
    _moves: Dict[int, List[Move]] = {}

    _added_name_to_id: Dict[str, int] = {}
    # Part of https://github.com/apache/iceberg/pull/8393
    _id_to_parent: Dict[int, str] = {}
    _allow_incompatible_changes: bool
    _case_sensitive: bool
    _transaction: Optional[Transaction]

    def __init__(
        self,
        table: Table,
        transaction: Optional[Transaction] = None,
        allow_incompatible_changes: bool = False,
        case_sensitive: bool = True,
    ) -> None:
        self._table = table
        self._schema = table.schema()
        self._last_column_id = itertools.count(table.metadata.last_column_id + 1)
        self._identifier_field_names = self._schema.identifier_field_names()

        self._adds = {}
        self._updates = {}
        self._deletes = set()
        self._moves = {}

        self._added_name_to_id = {}

        def get_column_name(field_id: int) -> str:
            column_name = self._schema.find_column_name(column_id=field_id)
            if column_name is None:
                raise ValueError(f"Could not find field-id: {field_id}")
            return column_name

        self._id_to_parent = {
            field_id: get_column_name(parent_field_id) for field_id, parent_field_id in self._schema._lazy_id_to_parent.items()
        }

        self._allow_incompatible_changes = allow_incompatible_changes
        self._case_sensitive = case_sensitive
        self._transaction = transaction

    def __exit__(self, _: Any, value: Any, traceback: Any) -> None:
        """Close and commit the change."""
        return self.commit()

    def __enter__(self) -> UpdateSchema:
        """Update the table."""
        return self

    def case_sensitive(self, case_sensitive: bool) -> UpdateSchema:
        """Determine if the case of schema needs to be considered when comparing column names.

        Args:
            case_sensitive: When false case is not considered in column name comparisons.

        Returns:
            This for method chaining
        """
        self._case_sensitive = case_sensitive
        return self

    def add_column(
        self, path: Union[str, Tuple[str, ...]], field_type: IcebergType, doc: Optional[str] = None, required: bool = False
    ) -> UpdateSchema:
        """Add a new column to a nested struct or Add a new top-level column.

        Because "." may be interpreted as a column path separator or may be used in field names, it
        is not allowed to add nested column by passing in a string. To add to nested structures or
        to add fields with names that contain "." use a tuple instead to indicate the path.

        If type is a nested type, its field IDs are reassigned when added to the existing schema.

        Args:
            path: Name for the new column.
            field_type: Type for the new column.
            doc: Documentation string for the new column.
            required: Whether the new column is required.

        Returns:
            This for method chaining.
        """
        if isinstance(path, str):
            if "." in path:
                raise ValueError(f"Cannot add column with ambiguous name: {path}, provide a tuple instead")
            path = (path,)

        if required and not self._allow_incompatible_changes:
            # Table format version 1 and 2 cannot add required column because there is no initial value
            raise ValueError(f'Incompatible change: cannot add required column: {".".join(path)}')

        name = path[-1]
        parent = path[:-1]

        full_name = ".".join(path)
        parent_full_path = ".".join(parent)
        parent_id: int = TABLE_ROOT_ID

        if len(parent) > 0:
            parent_field = self._schema.find_field(parent_full_path, self._case_sensitive)
            parent_type = parent_field.field_type
            if isinstance(parent_type, MapType):
                parent_field = parent_type.value_field
            elif isinstance(parent_type, ListType):
                parent_field = parent_type.element_field

            if not parent_field.field_type.is_struct:
                raise ValueError(f"Cannot add column '{name}' to non-struct type: {parent_full_path}")

            parent_id = parent_field.field_id

        existing_field = None
        try:
            existing_field = self._schema.find_field(full_name, self._case_sensitive)
        except ValueError:
            pass

        if existing_field is not None and existing_field.field_id not in self._deletes:
            raise ValueError(f"Cannot add column, name already exists: {full_name}")

        # assign new IDs in order
        new_id = self.assign_new_column_id()

        # update tracking for moves
        self._added_name_to_id[full_name] = new_id
        self._id_to_parent[new_id] = parent_full_path

        new_type = assign_fresh_schema_ids(field_type, self.assign_new_column_id)
        field = NestedField(field_id=new_id, name=name, field_type=new_type, required=required, doc=doc)

        if parent_id in self._adds:
            self._adds[parent_id].append(field)
        else:
            self._adds[parent_id] = [field]

        return self

    def delete_column(self, path: Union[str, Tuple[str, ...]]) -> UpdateSchema:
        """Delete a column from a table.

        Args:
            path: The path to the column.

        Returns:
            The UpdateSchema with the delete operation staged.
        """
        name = (path,) if isinstance(path, str) else path
        full_name = ".".join(name)

        field = self._schema.find_field(full_name, case_sensitive=self._case_sensitive)

        if field.field_id in self._adds:
            raise ValueError(f"Cannot delete a column that has additions: {full_name}")
        if field.field_id in self._updates:
            raise ValueError(f"Cannot delete a column that has updates: {full_name}")

        self._deletes.add(field.field_id)

        return self

    def rename_column(self, path_from: Union[str, Tuple[str, ...]], new_name: str) -> UpdateSchema:
        """Update the name of a column.

        Args:
            path_from: The path to the column to be renamed.
            new_name: The new path of the column.

        Returns:
            The UpdateSchema with the rename operation staged.
        """
        path_from = ".".join(path_from) if isinstance(path_from, tuple) else path_from
        field_from = self._schema.find_field(path_from, self._case_sensitive)

        if field_from.field_id in self._deletes:
            raise ValueError(f"Cannot rename a column that will be deleted: {path_from}")

        if updated := self._updates.get(field_from.field_id):
            self._updates[field_from.field_id] = NestedField(
                field_id=updated.field_id,
                name=new_name,
                field_type=updated.field_type,
                doc=updated.doc,
                required=updated.required,
            )
        else:
            self._updates[field_from.field_id] = NestedField(
                field_id=field_from.field_id,
                name=new_name,
                field_type=field_from.field_type,
                doc=field_from.doc,
                required=field_from.required,
            )

        # Lookup the field because of casing
        from_field_correct_casing = self._schema.find_column_name(field_from.field_id)
        if from_field_correct_casing in self._identifier_field_names:
            self._identifier_field_names.remove(from_field_correct_casing)
            new_identifier_path = f"{from_field_correct_casing[:-len(field_from.name)]}{new_name}"
            self._identifier_field_names.add(new_identifier_path)

        return self

    def make_column_optional(self, path: Union[str, Tuple[str, ...]]) -> UpdateSchema:
        """Make a column optional.

        Args:
            path: The path to the field.

        Returns:
            The UpdateSchema with the requirement change staged.
        """
        self._set_column_requirement(path, required=False)
        return self

    def set_identifier_fields(self, *fields: str) -> None:
        self._identifier_field_names = set(fields)

    def _set_column_requirement(self, path: Union[str, Tuple[str, ...]], required: bool) -> None:
        path = (path,) if isinstance(path, str) else path
        name = ".".join(path)

        field = self._schema.find_field(name, self._case_sensitive)

        if (field.required and required) or (field.optional and not required):
            # if the change is a noop, allow it even if allowIncompatibleChanges is false
            return

        if not self._allow_incompatible_changes and required:
            raise ValueError(f"Cannot change column nullability: {name}: optional -> required")

        if field.field_id in self._deletes:
            raise ValueError(f"Cannot update a column that will be deleted: {name}")

        if updated := self._updates.get(field.field_id):
            self._updates[field.field_id] = NestedField(
                field_id=updated.field_id,
                name=updated.name,
                field_type=updated.field_type,
                doc=updated.doc,
                required=required,
            )
        else:
            self._updates[field.field_id] = NestedField(
                field_id=field.field_id,
                name=field.name,
                field_type=field.field_type,
                doc=field.doc,
                required=required,
            )

    def update_column(
        self,
        path: Union[str, Tuple[str, ...]],
        field_type: Optional[IcebergType] = None,
        required: Optional[bool] = None,
        doc: Optional[str] = None,
    ) -> UpdateSchema:
        """Update the type of column.

        Args:
            path: The path to the field.
            field_type: The new type
            required: If the field should be required
            doc: Documentation describing the column

        Returns:
            The UpdateSchema with the type update staged.
        """
        path = (path,) if isinstance(path, str) else path
        full_name = ".".join(path)

        if field_type is None and required is None and doc is None:
            return self

        field = self._schema.find_field(full_name, self._case_sensitive)

        if field.field_id in self._deletes:
            raise ValueError(f"Cannot update a column that will be deleted: {full_name}")

        if field_type is not None:
            if not field.field_type.is_primitive:
                raise ValidationError(f"Cannot change column type: {field.field_type} is not a primitive")

            if not self._allow_incompatible_changes and field.field_type != field_type:
                try:
                    promote(field.field_type, field_type)
                except ResolveError as e:
                    raise ValidationError(f"Cannot change column type: {full_name}: {field.field_type} -> {field_type}") from e

        if updated := self._updates.get(field.field_id):
            self._updates[field.field_id] = NestedField(
                field_id=updated.field_id,
                name=updated.name,
                field_type=field_type or updated.field_type,
                doc=doc or updated.doc,
                required=updated.required,
            )
        else:
            self._updates[field.field_id] = NestedField(
                field_id=field.field_id,
                name=field.name,
                field_type=field_type or field.field_type,
                doc=doc or field.doc,
                required=field.required,
            )

        if required is not None:
            self._set_column_requirement(path, required=required)

        return self

    def _find_for_move(self, name: str) -> Optional[int]:
        try:
            return self._schema.find_field(name, self._case_sensitive).field_id
        except ValueError:
            pass

        return self._added_name_to_id.get(name)

    def _move(self, move: Move) -> None:
        if parent_name := self._id_to_parent.get(move.field_id):
            parent_field = self._schema.find_field(parent_name, case_sensitive=self._case_sensitive)
            if not parent_field.field_type.is_struct:
                raise ValueError(f"Cannot move fields in non-struct type: {parent_field.field_type}")

            if move.op == MoveOperation.After or move.op == MoveOperation.Before:
                if move.other_field_id is None:
                    raise ValueError("Expected other field when performing before/after move")

                if self._id_to_parent.get(move.field_id) != self._id_to_parent.get(move.other_field_id):
                    raise ValueError(f"Cannot move field {move.full_name} to a different struct")

            self._moves[parent_field.field_id] = self._moves.get(parent_field.field_id, []) + [move]
        else:
            # In the top level field
            if move.op == MoveOperation.After or move.op == MoveOperation.Before:
                if move.other_field_id is None:
                    raise ValueError("Expected other field when performing before/after move")

                if other_struct := self._id_to_parent.get(move.other_field_id):
                    raise ValueError(f"Cannot move field {move.full_name} to a different struct: {other_struct}")

            self._moves[TABLE_ROOT_ID] = self._moves.get(TABLE_ROOT_ID, []) + [move]

    def move_first(self, path: Union[str, Tuple[str, ...]]) -> UpdateSchema:
        """Move the field to the first position of the parent struct.

        Args:
            path: The path to the field.

        Returns:
            The UpdateSchema with the move operation staged.
        """
        full_name = ".".join(path) if isinstance(path, tuple) else path

        field_id = self._find_for_move(full_name)

        if field_id is None:
            raise ValueError(f"Cannot move missing column: {full_name}")

        self._move(Move(field_id=field_id, full_name=full_name, op=MoveOperation.First))

        return self

    def move_before(self, path: Union[str, Tuple[str, ...]], before_path: Union[str, Tuple[str, ...]]) -> UpdateSchema:
        """Move the field to before another field.

        Args:
            path: The path to the field.

        Returns:
            The UpdateSchema with the move operation staged.
        """
        full_name = ".".join(path) if isinstance(path, tuple) else path
        field_id = self._find_for_move(full_name)

        if field_id is None:
            raise ValueError(f"Cannot move missing column: {full_name}")

        before_full_name = (
            ".".join(
                before_path,
            )
            if isinstance(before_path, tuple)
            else before_path
        )
        before_field_id = self._find_for_move(before_full_name)

        if before_field_id is None:
            raise ValueError(f"Cannot move {full_name} before missing column: {before_full_name}")

        if field_id == before_field_id:
            raise ValueError(f"Cannot move {full_name} before itself")

        self._move(Move(field_id=field_id, full_name=full_name, other_field_id=before_field_id, op=MoveOperation.Before))

        return self

    def move_after(self, path: Union[str, Tuple[str, ...]], after_name: Union[str, Tuple[str, ...]]) -> UpdateSchema:
        """Move the field to after another field.

        Args:
            path: The path to the field.

        Returns:
            The UpdateSchema with the move operation staged.
        """
        full_name = ".".join(path) if isinstance(path, tuple) else path

        field_id = self._find_for_move(full_name)

        if field_id is None:
            raise ValueError(f"Cannot move missing column: {full_name}")

        after_path = ".".join(after_name) if isinstance(after_name, tuple) else after_name
        after_field_id = self._find_for_move(after_path)

        if after_field_id is None:
            raise ValueError(f"Cannot move {full_name} after missing column: {after_path}")

        if field_id == after_field_id:
            raise ValueError(f"Cannot move {full_name} after itself")

        self._move(Move(field_id=field_id, full_name=full_name, other_field_id=after_field_id, op=MoveOperation.After))

        return self

    def commit(self) -> None:
        """Apply the pending changes and commit."""
        new_schema = self._apply()

        if new_schema != self._schema:
            last_column_id = max(self._table.metadata.last_column_id, new_schema.highest_field_id)
            updates = (
                AddSchemaUpdate(schema=new_schema, last_column_id=last_column_id),
                SetCurrentSchemaUpdate(schema_id=-1),
            )
            requirements = (AssertCurrentSchemaId(current_schema_id=self._schema.schema_id),)

            if self._transaction is not None:
                self._transaction._append_updates(*updates)  # pylint: disable=W0212
                self._transaction._append_requirements(*requirements)  # pylint: disable=W0212
            else:
                self._table._do_commit(updates=updates, requirements=requirements)  # pylint: disable=W0212

    def _apply(self) -> Schema:
        """Apply the pending changes to the original schema and returns the result.

        Returns:
            the result Schema when all pending updates are applied
        """
        struct = visit(self._schema, _ApplyChanges(self._adds, self._updates, self._deletes, self._moves))
        if struct is None:
            # Should never happen
            raise ValueError("Could not apply changes")

        # Check the field-ids
        new_schema = Schema(*struct.fields)
        field_ids = set()
        for name in self._identifier_field_names:
            try:
                field = new_schema.find_field(name, case_sensitive=self._case_sensitive)
            except ValueError as e:
                raise ValueError(
                    f"Cannot find identifier field {name}. In case of deletion, update the identifier fields first."
                ) from e

            field_ids.add(field.field_id)

        return Schema(*struct.fields, schema_id=1 + max(self._table.schemas().keys()), identifier_field_ids=field_ids)

    def assign_new_column_id(self) -> int:
        return next(self._last_column_id)


class _ApplyChanges(SchemaVisitor[Optional[IcebergType]]):
    _adds: Dict[int, List[NestedField]]
    _updates: Dict[int, NestedField]
    _deletes: Set[int]
    _moves: Dict[int, List[Move]]

    def __init__(
        self, adds: Dict[int, List[NestedField]], updates: Dict[int, NestedField], deletes: Set[int], moves: Dict[int, List[Move]]
    ) -> None:
        self._adds = adds
        self._updates = updates
        self._deletes = deletes
        self._moves = moves

    def schema(self, schema: Schema, struct_result: Optional[IcebergType]) -> Optional[IcebergType]:
        added = self._adds.get(TABLE_ROOT_ID)
        moves = self._moves.get(TABLE_ROOT_ID)

        if added is not None or moves is not None:
            if not isinstance(struct_result, StructType):
                raise ValueError(f"Cannot add fields to non-struct: {struct_result}")

            if new_fields := _add_and_move_fields(struct_result.fields, added or [], moves or []):
                return StructType(*new_fields)

        return struct_result

    def struct(self, struct: StructType, field_results: List[Optional[IcebergType]]) -> Optional[IcebergType]:
        has_changes = False
        new_fields = []

        for idx, result_type in enumerate(field_results):
            result_type = field_results[idx]

            # Has been deleted
            if result_type is None:
                has_changes = True
                continue

            field = struct.fields[idx]

            name = field.name
            doc = field.doc
            required = field.required

            # There is an update
            if update := self._updates.get(field.field_id):
                name = update.name
                doc = update.doc
                required = update.required

            if field.name == name and field.field_type == result_type and field.required == required and field.doc == doc:
                new_fields.append(field)
            else:
                has_changes = True
                new_fields.append(
                    NestedField(field_id=field.field_id, name=name, field_type=result_type, required=required, doc=doc)
                )

        if has_changes:
            return StructType(*new_fields)

        return struct

    def field(self, field: NestedField, field_result: Optional[IcebergType]) -> Optional[IcebergType]:
        # the API validates deletes, updates, and additions don't conflict handle deletes
        if field.field_id in self._deletes:
            return None

        # handle updates
        if (update := self._updates.get(field.field_id)) and field.field_type != update.field_type:
            return update.field_type

        if isinstance(field_result, StructType):
            # handle add & moves
            added = self._adds.get(field.field_id)
            moves = self._moves.get(field.field_id)
            if added is not None or moves is not None:
                if not isinstance(field.field_type, StructType):
                    raise ValueError(f"Cannot add fields to non-struct: {field}")

                if new_fields := _add_and_move_fields(field_result.fields, added or [], moves or []):
                    return StructType(*new_fields)

        return field_result

    def list(self, list_type: ListType, element_result: Optional[IcebergType]) -> Optional[IcebergType]:
        element_type = self.field(list_type.element_field, element_result)
        if element_type is None:
            raise ValueError(f"Cannot delete element type from list: {element_result}")

        return ListType(element_id=list_type.element_id, element=element_type, element_required=list_type.element_required)

    def map(
        self, map_type: MapType, key_result: Optional[IcebergType], value_result: Optional[IcebergType]
    ) -> Optional[IcebergType]:
        key_id: int = map_type.key_field.field_id

        if key_id in self._deletes:
            raise ValueError(f"Cannot delete map keys: {map_type}")

        if key_id in self._updates:
            raise ValueError(f"Cannot update map keys: {map_type}")

        if key_id in self._adds:
            raise ValueError(f"Cannot add fields to map keys: {map_type}")

        if map_type.key_type != key_result:
            raise ValueError(f"Cannot alter map keys: {map_type}")

        value_field: NestedField = map_type.value_field
        value_type = self.field(value_field, value_result)
        if value_type is None:
            raise ValueError(f"Cannot delete value type from map: {value_field}")

        return MapType(
            key_id=map_type.key_id,
            key_type=map_type.key_type,
            value_id=map_type.value_id,
            value_type=value_type,
            value_required=map_type.value_required,
        )

    def primitive(self, primitive: PrimitiveType) -> Optional[IcebergType]:
        return primitive


def _add_fields(fields: Tuple[NestedField, ...], adds: Optional[List[NestedField]]) -> Tuple[NestedField, ...]:
    adds = adds or []
    return fields + tuple(adds)


def _move_fields(fields: Tuple[NestedField, ...], moves: List[Move]) -> Tuple[NestedField, ...]:
    reordered = list(copy(fields))
    for move in moves:
        # Find the field that we're about to move
        field = next(field for field in reordered if field.field_id == move.field_id)
        # Remove the field that we're about to move from the list
        reordered = [field for field in reordered if field.field_id != move.field_id]

        if move.op == MoveOperation.First:
            reordered = [field] + reordered
        elif move.op == MoveOperation.Before or move.op == MoveOperation.After:
            other_field_id = move.other_field_id
            other_field_pos = next(i for i, field in enumerate(reordered) if field.field_id == other_field_id)
            if move.op == MoveOperation.Before:
                reordered.insert(other_field_pos, field)
            else:
                reordered.insert(other_field_pos + 1, field)
        else:
            raise ValueError(f"Unknown operation: {move.op}")

    return tuple(reordered)


def _add_and_move_fields(
    fields: Tuple[NestedField, ...], adds: List[NestedField], moves: List[Move]
) -> Optional[Tuple[NestedField, ...]]:
    if len(adds) > 0:
        # always apply adds first so that added fields can be moved
        added = _add_fields(fields, adds)
        if len(moves) > 0:
            return _move_fields(added, moves)
        else:
            return added
    elif len(moves) > 0:
        return _move_fields(fields, moves)
    return None if len(adds) == 0 else tuple(*fields, *adds)


def _generate_snapshot_id() -> int:
    """Generate a new Snapshot ID from a UUID.

    Returns: An 64 bit long
    """
    rnd_uuid = uuid.uuid4()
    snapshot_id = int.from_bytes(
        bytes(lhs ^ rhs for lhs, rhs in zip(rnd_uuid.bytes[0:8], rnd_uuid.bytes[8:16])), byteorder='little', signed=True
    )
    snapshot_id = snapshot_id if snapshot_id >= 0 else snapshot_id * -1

    return snapshot_id


@dataclass(frozen=True)
class WriteTask:
    df: pa.Table
    # Later to be extended with partition information


def _generate_datafile_filename(extension: str) -> str:
    # Mimics the behavior in the Java API:
    # https://github.com/apache/iceberg/blob/a582968975dd30ff4917fbbe999f1be903efac02/core/src/main/java/org/apache/iceberg/io/OutputFileFactory.java#L92-L101
    return f"00000-0-{uuid.uuid4()}-0.{extension}"


def _new_manifest_path(location: str, num: int = 0) -> str:
    return f'{location}/metadata/{uuid.uuid4()}-m{num}.avro'


def _generate_manifest_list_filename(snapshot_id: int, attempt: int = 0) -> str:
    # Mimics the behavior in Java:
    # https://github.com/apache/iceberg/blob/c862b9177af8e2d83122220764a056f3b96fd00c/core/src/main/java/org/apache/iceberg/SnapshotProducer.java#L491
    return f"snap-{snapshot_id}-{attempt}-{uuid.uuid4()}.avro"


def _dataframe_to_data_files(table: Table, snapshot_id: int, df: pa.Table) -> Iterable[DataFile]:
    from pyiceberg.io.pyarrow import write_file

    # This is an iter, so we don't have to materialize everything every time
    # This will be more relevant when we start doing partitioned writes
    yield from write_file(table, iter([WriteTask(df)]))


def _manifests_to_manifest_list(
    table: Table, snapshot_id: int, parent_snapshot_id: Optional[int], manifests: List[ManifestFile], summary: Dict[str, str]
) -> Snapshot:
    manifest_list_file_path = f'{table.location()}/metadata/{_generate_manifest_list_filename(snapshot_id=snapshot_id)}'
    with write_manifest_list(
        format_version=table.metadata.format_version,
        output_file=table.io.new_output(manifest_list_file_path),
        snapshot_id=snapshot_id,
        parent_snapshot_id=parent_snapshot_id,
        sequence_number=None,
    ) as writer:
        writer.add_manifests(manifests)

    return Snapshot(
        snapshot_id=snapshot_id,
        parent_snapshot_id=parent_snapshot_id,
        manifest_list=manifest_list_file_path,
        sequence_number=table._next_sequence_number(),
        summary=summary,
        schema_id=table.schema().schema_id,
    )


class _AppendManifest(ABC):
    @abstractmethod
    def append_manifest(self, manifest_file: ManifestFile) -> _AppendManifest:
        pass

    @abstractmethod
    def manifests(self) -> List[ManifestFile]:
        pass


class _MergeAppend:
    _table: Table
    _snapshot_id: int
    _added_manifests: List[ManifestFile]
    _added_datafiles: List[DataFile]

    def __init__(self, table: Table, snapshot_id: int) -> None:
        self._table = table
        self._snapshot_id = snapshot_id
        self._added_manifests = []
        self._added_datafiles = []

    def append_datafile(self, data_file: DataFile) -> _MergeAppend:
        self._added_datafiles.append(data_file)
        return self

    def append_manifest(self, manifest_file: ManifestFile) -> _MergeAppend:
        if manifest_file.content != ManifestContent.DATA:
            raise ValueError(f"Can only add DATA manifests: {manifest_file.content}")

        if manifest_file.added_snapshot_id is not None and self._snapshot_id != manifest_file.added_snapshot_id:
            # We have to rewrite the manifest because there is a new snapshot
            self._added_manifests.append(self._copy_manifest(manifest_file))
        else:
            self._added_manifests.append(manifest_file)

        return self

    def _copy_manifest(self, manifest_file: ManifestFile) -> ManifestFile:
        """Rewrites a manifest file with a new snapshot-id.

        Args:
            manifest_file: The existing manifest file

        Returns:
            New manifest file with the current snapshot-id
        """
        with write_manifest(
            format_version=self._table.format_version,
            spec=self._table.specs()[manifest_file.partition_spec_id],
            # TODO: We want to get the schema from the metadata
            schema=self._table.schema(),
            output_file=self._table.io.new_output(_new_manifest_path(self._table.location())),
            snapshot_id=self._snapshot_id,
        ) as writer:
            for entry in manifest_file.fetch_manifest_entry(self._table.io, discard_deleted=True):
                writer.add_entry(entry)

        return writer.to_manifest_file()

    def manifests(self) -> Tuple[Dict[str, str], List[ManifestFile]]:
        ssc = SnapshotSummaryCollector()
        if self._added_datafiles:
            with write_manifest(
                format_version=self._table.format_version,
                spec=self._table.spec(),
                # TODO: We want to get the schema from the metadata
                schema=self._table.schema(),
                output_file=self._table.io.new_output(_new_manifest_path(self._table.location())),
                snapshot_id=self._snapshot_id,
            ) as writer:
                for data_file in self._added_datafiles:
                    writer.add_entry(
                        ManifestEntry(
                            status=ManifestEntryStatus.ADDED,
                            snapshot_id=self._snapshot_id,
                            data_sequence_number=None,
                            file_sequence_number=None,
                            data_file=data_file,
                        )
                    )
                    ssc.add_file(data_file=data_file)

            self._added_manifests.append(writer.to_manifest_file())

        return ssc.build(), self._added_manifests<|MERGE_RESOLUTION|>--- conflicted
+++ resolved
@@ -73,7 +73,6 @@
     promote,
     visit,
 )
-<<<<<<< HEAD
 from pyiceberg.table.metadata import (
     INITIAL_SEQUENCE_NUMBER,
     SUPPORTED_TABLE_FORMAT_VERSION,
@@ -82,7 +81,6 @@
 )
 from pyiceberg.table.refs import MAIN_BRANCH, SnapshotRef, SnapshotRefType
 from pyiceberg.table.snapshots import Snapshot, SnapshotLogEntry
-=======
 from pyiceberg.table.metadata import INITIAL_SEQUENCE_NUMBER, TableMetadata
 from pyiceberg.table.snapshots import (
     Operation,
@@ -92,7 +90,6 @@
     Summary,
     merge_snapshot_summaries,
 )
->>>>>>> 6d5fbb10
 from pyiceberg.table.sorting import SortOrder
 from pyiceberg.typedef import (
     EMPTY_DICT,
@@ -646,9 +643,8 @@
     """
 
     type: Literal["assert-ref-snapshot-id"] = Field(default="assert-ref-snapshot-id")
-<<<<<<< HEAD
-    ref: str
-    snapshot_id: Optional[int] = Field(default=None, alias="snapshot-id")
+    ref: str = Field(default="main")
+    snapshot_id: int = Field(..., alias="snapshot-id")
 
     def validate(self, base_metadata: TableMetadata) -> None:
         snapshot_ref = base_metadata.refs.get(self.ref)
@@ -662,10 +658,6 @@
                 )
         elif self.snapshot_id is not None:
             raise ValueError(f"Requirement failed: branch or tag {self.ref} is missing, expected {self.snapshot_id}")
-=======
-    ref: str = Field(default="main")
-    snapshot_id: int = Field(..., alias="snapshot-id")
->>>>>>> 6d5fbb10
 
 
 class AssertLastAssignedFieldId(TableRequirement):
